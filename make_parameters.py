--- conflicted
+++ resolved
@@ -1,8 +1,4 @@
-<<<<<<< HEAD
-#!/usr/bin/env python
-=======
 #!/usr/bin/env python2.7
->>>>>>> a89422d6
 """
 RVIC parameter file development driver
 """
@@ -105,10 +101,10 @@
     # Read Pour Points files
     try:
         pour_points = pd.read_csv(config_dict['POUR_POINTS']['FILE_NAME'], comment='#')
+        pour_points = pour_points.drop_duplicates().dropna()
         log.info('Opened Pour Points File: %s' % config_dict['POUR_POINTS']['FILE_NAME'])
         if not all(x in pour_points.keys() for x in ['lons', 'lats']):
             raise ValueError('Pour Points File must include variables (lons, lats)')
-	pour_points = pour_points.drop_duplicates().dropna()
     except Exception as e:
         log.error('Error opening pour points file: %s' % config_dict['POUR_POINTS']['FILE_NAME'])
         log.exception(e)
