#!/usr/bin/env python2.7
"""
This is the convolution routine developed in preparation in coupling RVIC to
CESM.  Eventually, this will be the offline RVIC model.

Written by Joe Hamman, May 2013

__________________________________
REVISION HISTORY
--------
July 2013, Joe Hamman
Changed input file type to standard RVIC parameter file
Made necessary changes to run routines to accept the new parameter file structure.
Major updates to the...
"""
import os
from argparse import ArgumentParser
from logging import getLogger
from rvic.log import init_logger, LOG_NAME
# from rvic.mpi import LoggingPool
from rvic.utilities import make_directories, read_domain
from rvic.utilities import write_rpointer, tar_inputs
from rvic.variables import Rvar
from rvic.time_utility import Dtime
from rvic.read_forcing import DataModel
from rvic.history import Tape
from rvic.share import NcGlobals, RVIC_TRACERS
from rvic.config import read_config


# -------------------------------------------------------------------- #
# Top Level Driver
def main(config_file=None, numofproc=1):
    """
    Top level driver for RVIC model.
    """

    # ---------------------------------------------------------------- #
    # Read command Line
    if not config_file:
        config_file, numofproc = process_command_line()
    if not os.path.isfile(config_file):
        raise IOError('%s does not exist or is not a file' %config_file)
    # ---------------------------------------------------------------- #

    # ---------------------------------------------------------------- #
    # Initilize
    hist_tapes, data_model, rout_var, dom_data,\
    time_handle, directories, config_dict = rvic_mod_init(config_file)
    # ---------------------------------------------------------------- #

    # ---------------------------------------------------------------- #
    # Setup the pool of processors
    # if numofproc > 1:
    #     pool = LoggingPool(processes=numofproc)
    # ---------------------------------------------------------------- #

    # ---------------------------------------------------------------- #
    # Run
    time_handle, hist_tapes = rvic_mod_run(hist_tapes, data_model, rout_var,
                                           dom_data, time_handle, directories,
                                           config_dict)
    # ---------------------------------------------------------------- #

    # ---------------------------------------------------------------- #
    # Finalize
    rvic_mod_final(time_handle, hist_tapes)
    # ---------------------------------------------------------------- #
    return
# -------------------------------------------------------------------- #

# -------------------------------------------------------------------- #
# Initialize RVIC
def rvic_mod_init(config_file):
    """
    - Read Grid File
    - Load the unit hydrograph files (put into point_dict)
    - Load the initial state file and put it in convolution rings
    """

    # ---------------------------------------------------------------- #
    # Read Configuration files
    config_dict = read_config(config_file)
    # ---------------------------------------------------------------- #

    # ---------------------------------------------------------------- #
    # Setup Directory Structure
    directories = make_directories(config_dict['OPTIONS']['CASE_DIR'],
                                   ['hist', 'logs', 'restarts']) #'params',
    # ---------------------------------------------------------------- #

    # ---------------------------------------------------------------- #
    # Copy Inputs to $case_dir/inputs and update configuration
    #config_dict = copy_inputs(config_file, directories['inputs'])
    options = config_dict['OPTIONS']
    # ---------------------------------------------------------------- #

    # ---------------------------------------------------------------- #
    # Settup Logging
    log = init_logger(directories['logs'], options['LOG_LEVEL'], options['VERBOSE'])
    # ---------------------------------------------------------------- #

    # ---------------------------------------------------------------- #
    # Read Domain File
    domain = config_dict['DOMAIN']
    dom_data, dom_vatts, dom_gatts = read_domain(domain)
    # ---------------------------------------------------------------- #

    # ---------------------------------------------------------------- #
    # Read the Parameter File
    log.info('reading parameter file %s' % config_dict['PARAM_FILE']['FILE_NAME'])

    rout_var = Rvar(config_dict['PARAM_FILE']['FILE_NAME'], options['CASEID'],
                    options['CALENDAR'], directories['restarts'], options['REST_NCFORM'])
    rout_var.check_grid_file(domain['FILE_NAME'])
    # ---------------------------------------------------------------- #

    # ---------------------------------------------------------------- #
    # Determine the restart options
    restart_file = None

    if options['RUN_TYPE'] == 'restart':
        restart = read_config(os.path.join(directories['restarts'], 'rpointer'))
        timestr = restart['RESTART']['TIMESTAMP']
        restart_file = restart['RESTART']['FILE_NAME']
    elif options['RUN_TYPE'] == 'startup':
        timestr = options['RUN_STARTDATE']
        restart_file = config_dict['INITIAL_STATE']['FILE_NAME']
    elif options['RUN_TYPE'] == 'drystart':
        timestr = options['RUN_STARTDATE']
    else:
        raise ValueError('RUN_TYPE option is none of these: (restart, startup, drystart)')
    # ---------------------------------------------------------------- #

    # ---------------------------------------------------------------- #
    # Initialize the data model
    forcings = config_dict['INPUT_FORCINGS']
    data_model = DataModel(forcings['DATL_PATH'],
                           forcings['DATL_FILE'],
                           forcings['TIME_VAR'],
                           forcings['DATL_LIQ_FLDS'],
                           forcings['START'],
                           forcings['END'])
    # ---------------------------------------------------------------- #

    # ---------------------------------------------------------------- #
    # Setup time_handle
    time_handle = Dtime(timestr, options['STOP_OPTION'], options['STOP_N'],
                        options['STOP_DATE'], options['REST_OPTION'],
                        options['REST_N'], options['REST_DATE'],
                        options['CALENDAR'], data_model.secs_per_step)
    time_handle.end = data_model.end

    data_model.start(time_handle.timestamp)
    # ---------------------------------------------------------------- #

    # ---------------------------------------------------------------- #
    # Read initial state
    rout_var.init_state(restart_file, options['RUN_TYPE'], time_handle.timestamp)
    # ---------------------------------------------------------------- #

    # ---------------------------------------------------------------- #
    # Determine the number of aggregation timesteps
    rout_var.get_time_mode(data_model.secs_per_step)
    # ---------------------------------------------------------------- #

    # ---------------------------------------------------------------- #
    # Setup history Tape(s) and Write Initial Outputs
    history = config_dict['HISTORY']
    numtapes = int(history['RVICHIST_NTAPES'])
    hist_tapes = {}

    # make sure history file fields are all in list form
    if numtapes == 1:
        for var, value in history.iteritems():
            if not isinstance(value, list):
                history[var] = list([value])

    global_atts = NcGlobals(title='RVIC history file',
                            casename=options['CASEID'],
                            casestr=options['CASESTR'],
                            RvicPourPointsFile=os.path.split(rout_var.RvicPourPointsFile)[1],
                            RvicUHFile=os.path.split(rout_var.RvicUHFile)[1],
                            RvicFdrFile=os.path.split(rout_var.RvicFdrFile)[1],
                            RvicDomainFile=os.path.split(domain['FILE_NAME'])[1])

    for j in xrange(numtapes):
        tapename = 'Tape.%i' % j
        log.info('setting up History %s' %tapename)
        hist_tapes[tapename] = Tape(time_handle.time_ord,
                                    options['CASEID'],
                                    rout_var,
                                    tape_num=j,
                                    fincl=['streamflow'],
                                    mfilt=int(history['RVICHIST_MFILT'][j]),
                                    ndens=int(history['RVICHIST_NDENS'][j]),
                                    nhtfrq=int(history['RVICHIST_NHTFRQ'][j]),
                                    avgflag=history['RVICHIST_AVGFLAG'][j],
                                    units=history['RVICHIST_UNITS'][j],
                                    file_format=history['RVICHIST_NCFORM'][j],
                                    outtype=history['RVICHIST_OUTTYPE'][j],
                                    grid_area=dom_data[domain['AREA_VAR']],
                                    grid_lons=dom_data['cord_lons'],
                                    grid_lats=dom_data['cord_lats'],
                                    out_dir=directories['hist'],
                                    calendar=time_handle.calendar,
                                    glob_ats=global_atts)

    # loop over again and print summary
    for tapename, tape in hist_tapes.iteritems():
        log.info('==========%s==========' %tapename)
        log.info(tape)
        tape.write_initial()
    # ---------------------------------------------------------------- #

    return hist_tapes, data_model, rout_var, dom_data, time_handle, directories, config_dict
# -------------------------------------------------------------------- #

# -------------------------------------------------------------------- #
def rvic_mod_run(hist_tapes, data_model, rout_var, dom_data, time_handle,
                 directories, config_dict):
    """
    Main run loop for RVIC model.
    """

    data2tape = {}
    aggrunin = {}
    for t in RVIC_TRACERS:
        aggrunin[t] = 0.0
    aggcounter = 0

    # ---------------------------------------------------------------- #
    # Start log
    log = getLogger(LOG_NAME)
    log.info('Starting rvic_mod_run')
    # ---------------------------------------------------------------- #

    # ------------------------------------------------------------ #
    # Get initial time info
    time_ord = time_handle.time_ord
    timestamp = time_handle.timestamp
    stop_flag = False
    rest_flag = False
    # ------------------------------------------------------------ #

    # ---------------------------------------------------------------- #
    # Iterate Through time_handlesteps
    while True:
        # ------------------------------------------------------------ #
        # Get this time_handlesteps forcing
        runin = data_model.read(timestamp)

        for t in RVIC_TRACERS:
            aggrunin[t] += runin[t]
        aggcounter += 1
        # ------------------------------------------------------------ #

        # ------------------------------------------------------------ #
        # Do the Convolution
        # (end_timestamp is the timestamp at the end of the convolution period)
        if aggcounter == rout_var.agg_tsteps:
            end_timestamp = rout_var.convolve(aggrunin, time_ord)
            aggcounter = 0
            for t in RVIC_TRACERS:
                aggrunin[t][:] = 0.0
        else:
            log.info("Agg_counter is at %s of %s" %(aggcounter, rout_var.agg_tsteps))
            log.info("Waiting to convolve...")
        # ------------------------------------------------------------ #

        # ------------------------------------------------------------ #
        # Extract the Current Variables from rout_var
        data2tape['streamflow'] = rout_var.get_rof()
        data2tape['storage'] = rout_var.get_storage()

        # Update the history Tape(s)
        for tapename, tape in hist_tapes.iteritems():
            log.debug('Updating Tape:%s' % tapename)
            tape.update(data2tape, time_ord)
        # ------------------------------------------------------------ #

        # ------------------------------------------------------------ #
        # Write State
        if rest_flag:
            # History files
            history_files = []
            history_restart_files = []
            for tapename, tape in hist_tapes.iteritems():
                log.debug('Writing Restart File for Tape:%s' % tapename)
<<<<<<< HEAD
                hist_fname, rest_fname = tape.write_restart()
                history_files.append(tape.filename)
=======
                # hist_fname, rest_fname = tape.write_restart()
                current_history_files.append(tape.filename)
>>>>>>> 3e922e70
                history_restart_files.append(tape.rest_filename)

            restart_file = rout_var.write_restart(history_files,
                                                  history_restart_files)
            write_rpointer(directories['restarts'], restart_file, end_timestamp)

        # ------------------------------------------------------------ #

        # ------------------------------------------------------------ #
        # advance a single timestep
        if not stop_flag:
            timestamp, time_ord, stop_flag, rest_flag = time_handle.advance_timestep()
            #check that we're still inline with convolution
            if end_timestamp != timestamp:
                raise ValueError('timestamps do not match after convolution')
        else:
            break
        # ------------------------------------------------------------ #
    # ---------------------------------------------------------------- #
    return time_handle, hist_tapes
# -------------------------------------------------------------------- #

# -------------------------------------------------------------------- #
# Final
def rvic_mod_final(time_handle, hist_tapes):
    """ Finalize RVIC """
    # ---------------------------------------------------------------- #
    # Start log
    log = getLogger(LOG_NAME)
    log.info('Finalizing RVIC')
    # ---------------------------------------------------------------- #

    # ---------------------------------------------------------------- #
    # Write final log info
    log.info("-----------------------------------------------------------")
    log.info('Done with streamflow convolution')
    log.info('Processed %i timesteps' % time_handle.timesteps)
    for name, tape in hist_tapes.iteritems():
        log.info('Wrote %i history files from %s' % (tape.files_count, name))
    # log.info('Routed to %i points' % time_handle.points)
    log.info("-----------------------------------------------------------")
    # ---------------------------------------------------------------- #

    # ---------------------------------------------------------------- #
    # tar the inputs directory / log file
    log_tar = tar_inputs(log.filename)

    log.info('Done with rvic_model.')
    log.info('Location of Log: %s' % log_tar)
    # ---------------------------------------------------------------- #
    return
# -------------------------------------------------------------------- #

# -------------------------------------------------------------------- #
# Process Command Line
def process_command_line():
    """
    Get the path to the config_file
    """
    # Parse arguments
    parser = ArgumentParser(description='RVIC is based on the original model of Lohmann, et al., 1996, Tellus, 48(A), 708-721')
    parser.add_argument("config_file", type=str, help="Input configuration file")
    parser.add_argument("-np", "--numofproc", type=int,
                        help="Number of processors used to run job", default=1)

    args = parser.parse_args()

    if args.numofproc > 1:
        print 'RVIC is currently only able to run on 1 processor....proceeding...'

    return args.config_file, args.numofproc
# -------------------------------------------------------------------- #

# -------------------------------------------------------------------- #
# Run Program
if __name__ == "__main__":
    main()
# -------------------------------------------------------------------- #<|MERGE_RESOLUTION|>--- conflicted
+++ resolved
@@ -258,14 +258,7 @@
         # ------------------------------------------------------------ #
         # Do the Convolution
         # (end_timestamp is the timestamp at the end of the convolution period)
-        if aggcounter == rout_var.agg_tsteps:
-            end_timestamp = rout_var.convolve(aggrunin, time_ord)
-            aggcounter = 0
-            for t in RVIC_TRACERS:
-                aggrunin[t][:] = 0.0
-        else:
-            log.info("Agg_counter is at %s of %s" %(aggcounter, rout_var.agg_tsteps))
-            log.info("Waiting to convolve...")
+        end_timestamp = rout_var.convolve(aggrunin, time_ord)
         # ------------------------------------------------------------ #
 
         # ------------------------------------------------------------ #
@@ -287,13 +280,8 @@
             history_restart_files = []
             for tapename, tape in hist_tapes.iteritems():
                 log.debug('Writing Restart File for Tape:%s' % tapename)
-<<<<<<< HEAD
                 hist_fname, rest_fname = tape.write_restart()
                 history_files.append(tape.filename)
-=======
-                # hist_fname, rest_fname = tape.write_restart()
-                current_history_files.append(tape.filename)
->>>>>>> 3e922e70
                 history_restart_files.append(tape.rest_filename)
 
             restart_file = rout_var.write_restart(history_files,
