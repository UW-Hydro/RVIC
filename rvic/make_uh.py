"""
make_uh.py

PROGRAM rout, Python-Version, written by Joe Hamman winter 2012/2013
Routing algorithm developed by D. Lohmann.
__________________________________
REVISION HISTORY
--------
July 2013, Joe Hamman
Removed read and write functions to make more modular.
Now called from make_parameters.py
"""

import numpy as np
import logging
from scipy.interpolate import interp1d
from utilities import latlon2yx
from share import SECSPERDAY, PRECISION
from log import LOG_NAME

# -------------------------------------------------------------------- #
# create logger
log = logging.getLogger(LOG_NAME)
# -------------------------------------------------------------------- #


# -------------------------------------------------------------------- #
def rout(pour_point, uh_box, fdr_data, fdr_atts, rout_dict):
    """
    Make the Unit Hydrograph Grid
    """
    log.info("Starting routing program for point: %s", pour_point)
    # ---------------------------------------------------------------- #
    # Unpack a few structures
    uh_t = uh_box['time']
    uh_box = uh_box['func']
    # ---------------------------------------------------------------- #

    # ---------------------------------------------------------------- #
    # Find Basin Dims and ID
    basin_id = fdr_data[rout_dict['BASIN_ID_VAR']][pour_point.routy, pour_point.routx]

    log.info('Input Latitude: %f' % pour_point.lat)
    log.info('Input Longitude: %f' % pour_point.lon)
    log.info('Global Basid ID: %i' % basin_id)

    y_inds, x_inds = np.nonzero(fdr_data[rout_dict['BASIN_ID_VAR']] == basin_id)
    y = np.arange(len(fdr_data[rout_dict['LATITUDE_VAR']]))
    x = np.arange(len(fdr_data[rout_dict['LONGITUDE_VAR']]))

    x_min = min(x[x_inds])
    x_max = max(x[x_inds])+1
    y_min = min(y[y_inds])
    y_max = max(y[y_inds])+1
    # ---------------------------------------------------------------- #

    # ---------------------------------------------------------------- #
    # Create the Basin Dictionary, a subset of the fdr_data
    basin = {}
    basin['lat'] = fdr_data[rout_dict['LATITUDE_VAR']][y_min:y_max]
    basin['lon'] = fdr_data[rout_dict['LONGITUDE_VAR']][x_min:x_max]
    basin['basin_id'] = fdr_data[rout_dict['BASIN_ID_VAR']][y_min:y_max, x_min:x_max]
    basin['flow_direction'] = fdr_data[rout_dict['FLOW_DIRECTION_VAR']][y_min:y_max, x_min:x_max]
    basin['flow_distance'] = fdr_data[rout_dict['FLOW_DISTANCE_VAR']][y_min:y_max, x_min:x_max]
    basin['velocity'] = fdr_data['velocity'][y_min:y_max, x_min:x_max]
    basin['diffusion'] = fdr_data['diffusion'][y_min:y_max, x_min:x_max]

    log.debug('Grid cells in subset: %i' % basin['velocity'].size)

    pour_point.basiny, pour_point.basinx = latlon2yx(plats=pour_point.lat,
                                                     plons=pour_point.lon,
                                                     glats=basin['lat'],
                                                     glons=basin['lon'])
    # ---------------------------------------------------------------- #

    # ---------------------------------------------------------------- #
    # Create the rout_data Dictionary
    rout_data = {'lat': basin['lat'], 'lon': basin['lon']}

    # ---------------------------------------------------------------- #
    # Determine low direction syntax
    if 'VIC' in fdr_atts[rout_dict['FLOW_DIRECTION_VAR']]:
        # VIC Directions: http://www.hydro.washington.edu/Lettenmaier/Models/VIC/Documentation/Routing/FlowDirection.shtml
        dy = {1: -1, 2: -1, 3: 0, 4: 1, 5: 1, 6: 1, 7: 0, 8: -1}
        dx = {1: 0, 2: 1, 3: 1, 4: 1, 5: 0, 6: -1, 7: -1, 8: - 1}
        log.debug('Using VIC flow directions (1-8).')
    else:
        # ARCMAP Directions: http://webhelp.esri.com/arcgisdesktop/9.2/index.cfm?TopicName=flow_direction
        dy = {1: 0, 2: 1, 4: 1, 8: 1, 16: 0, 32: -1, 64: -1, 128: -1}
        dx = {1: 1, 2: 1, 4: 0, 8: -1, 16: -1, 32: -1, 64: 0, 128: 1}
        log.debug('Using ARCMAP flow directions (1-128).')
    # ---------------------------------------------------------------- #

    # ---------------------------------------------------------------- #
    # Find timestep (timestep is determined from uh_BOX input file)
    input_interval = find_ts(uh_t)
    rout_data['unit_hydrograph_dt'] = input_interval
    t_cell = int(rout_dict['CELL_FLOWDAYS']*SECSPERDAY/input_interval)
    t_uh = int(rout_dict['BASIN_FLOWDAYS']*SECSPERDAY/input_interval)
    # ---------------------------------------------------------------- #

    # ---------------------------------------------------------------- #
    # Read direction grid and find to_col (to_x) and to_row (to_y)
    to_y, to_x = read_direction(basin['flow_direction'], dy, dx)
    # ---------------------------------------------------------------- #

    # ---------------------------------------------------------------- #
    # Find all grid cells upstream of pour point
    catchment, rout_data['fraction'] = search_catchment(to_y, to_x, pour_point,
                                                         basin['basin_id'],
                                                         basin_id)
    # ---------------------------------------------------------------- #

    # ---------------------------------------------------------------- #
    # Make uh for each grid cell upstream of basin pour point
    # (linear routing model - Saint-Venant equation)
    uh = make_uh(input_interval, t_cell, catchment['y_inds'],
                 catchment['x_inds'], basin['velocity'], basin['diffusion'],
                 basin['flow_distance'])

    # ---------------------------------------------------------------- #
    # Make uh_river by incrementally moving upstream comining uh functions
    uh_river = make_grid_uh_river(t_uh, t_cell, uh, to_y, to_x, pour_point,
                                  catchment['y_inds'], catchment['x_inds'],
                                  catchment['count_ds'])

    # ---------------------------------------------------------------- #
    # Make uh_s for each grid cell upstream of basin pour point
    # (combine IRFs for all grid cells in flow path)
    uh_s = make_grid_uh(t_uh, t_cell, uh_river, uh_box, to_y, to_x,
                        catchment['y_inds'], catchment['x_inds'],
                        catchment['count_ds'])
    # ---------------------------------------------------------------- #

    # ---------------------------------------------------------------- #
    # Agregate to output timestep
    rout_data['unit_hydrograph'], rout_data['timesteps'] = adjust_uh_timestep(uh_s, t_uh,
                                                                     input_interval,
                                                                     rout_dict['OUTPUT_INTERVAL'],
                                                                     catchment['x_inds'],
                                                                     catchment['y_inds'])
    # ---------------------------------------------------------------- #
    return rout_data
# -------------------------------------------------------------------- #


# -------------------------------------------------------------------- #
# Find the Timestep from the uh box
def find_ts(uh_t):
    """
    Determines the (input_interval) based on the timestep given in uhfile
    """
    input_interval = uh_t[1]-uh_t[0]
    log.debug('Input Timestep = %i seconds' % input_interval)
    return input_interval
# -------------------------------------------------------------------- #


# -------------------------------------------------------------------- #
# Read the flow direction file
def read_direction(fdr, dy, dx):
    """
    Reads the direction file and makes two grids (to_x) and (to_y).
    The input grids follow the 1-8 or 1-128 grid directions as shown below.
    val = direction  [to_y][to_x]
    """
    log.debug('Reading direction input and finding target row/columns')

    to_y = np.zeros(fdr.shape, dtype=int)
    to_x = np.zeros(fdr.shape, dtype=int)

    for (y, x), d in np.ndenumerate(fdr):
        try:
            to_y[y, x] = y+dy[d]
            to_x[y, x] = x+dx[d]
        except KeyError:
             if (d == 0) or (d == -9999):
                 to_y[y, x] = -9999
                 to_x[y, x] = -9999
             else:
                 log.error('got a flow direction key that we dont know {}'.format(d))
                 raise

    return to_y, to_x
# -------------------------------------------------------------------- #


# -------------------------------------------------------------------- #
# Search the catchment
def search_catchment(to_y, to_x, pour_point, basin_ids, basin_id):
    """
    Find all cells upstream of pour point.  Retrun a dictionary with x_inds,
    yinds, and #of cell to downstream pour point.  All are sorted the by the
    latter. For each x,y pair, the flow path is followed until either the
    catchment outlet is encountered (if (yy==pour_point.basiny and xx==pour_point.basinx):)
    or the flowpath leads outside of grid.
    *** Does not handle wrapped coordinates. ***
    """
    log.debug('Searching catchment')

    count = 0
    (len_y, len_x) = to_x.shape
    catchment = {}

    byinds, bxinds = np.nonzero(basin_ids == basin_id)

    cyinds = []
    cxinds = []
    count_ds = []

    fractions = np.zeros((len_y, len_x))
<<<<<<< HEAD
    fractions[yinds, xinds] = 1.0
    catchment['count_ds'] = np.zeros(len(yinds), dtype=int)
=======
>>>>>>> 4026b7e3

    for i, (y, x) in enumerate(zip(byinds, bxinds)):
        yy, xx = y, x
        cells = 0
        while True:
            if (yy == pour_point.basiny and xx == pour_point.basinx):
                cyinds.append(y)
                cxinds.append(x)
                count_ds.append(cells)
                fractions[y, x] = 1
                count += 1
                break
            else:
                yy, xx = to_y[yy, xx], to_x[yy, xx]
                cells += 1
                if ((xx > (len_x - 1)) or (xx < 0) or (yy > (len_y - 1)) or (yy < 0)):
                    break

    log.debug("Found %i upstream grid cells from present station" % count)
    log.debug("Expected at most %i upstream grid cells from present station" % len(byinds))
    if count>len(byinds):
        log.exception('Error, too many points found.')
        raise

    cyinds = np.array(cyinds)
    cxinds = np.array(cxinds)
    catchment['count_ds'] = np.array(count_ds)

    # ---------------------------------------------------------------- #
    # sort catchment
    ii = np.argsort(catchment['count_ds'])
    catchment['count_ds'] = catchment['count_ds'][ii]
    catchment['x_inds'] = cxinds[ii]
    catchment['y_inds'] = cyinds[ii]
    # ---------------------------------------------------------------- #
    return catchment, fractions
# -------------------------------------------------------------------- #


# -------------------------------------------------------------------- #
# Make uh Grid
def make_uh(dt, t_cell, y_inds, x_inds, velocity, diffusion, xmask):
    """
    Calculate the impulse response function for grid cells using equation 15
    from Lohmann, et al. (1996) Tellus article.  Return 3d uh grid.
    """
    log.debug('Making uh for each cell')

    uh = np.zeros((t_cell, xmask.shape[0], xmask.shape[1]))
    for (y, x) in zip(y_inds, x_inds):
        time = dt
        flag = 0
        t = 0
        green = np.zeros(t_cell)
        while (t < t_cell and flag == 0):
            exponent = -1*np.power(velocity[y, x]*time-xmask[y, x], 2)/(4*diffusion[y, x]*time)
            if exponent > np.log(PRECISION):
                green[t] = xmask[y, x]/(2*time*np.sqrt(np.pi*time*diffusion[y, x]))*np.exp(exponent)
                t += 1
                time = time+dt
            else:
                flag = 1
        tot = np.sum(green)
        if tot > 0.:
            uh[:, y, x] = green[:]/tot
    return uh
# -------------------------------------------------------------------- #

# -------------------------------------------------------------------- #
# Make uh river
def make_grid_uh_river(t_uh, t_cell, uh, to_y, to_x, pour_point, y_inds,
                       x_inds, count_ds):
    """
    Calculate impulse response function for river routing.  Starts at
    downstream point incrementally moves upstream.
    """
    log.debug("Making uh_river grid.... It takes a while...")
    y_ind = pour_point.basiny
    x_ind = pour_point.basinx

    uh_river = np.zeros((t_uh, uh.shape[1], uh.shape[2]))
    for (y, x, d) in zip(y_inds, x_inds, count_ds):
        if d > 0:
            yy = to_y[y, x]
            xx = to_x[y, x]
            irf_temp = np.zeros(t_uh+t_cell)
            active_timesteps = np.nonzero(uh_river[:, yy, xx] > PRECISION)[0]
            for t in active_timesteps:
                for l in xrange(t_cell):
                    irf_temp[t+l] = irf_temp[t + l] + uh[l, y, x] * uh_river[t, yy, xx]
            tot = np.sum(irf_temp[:t_uh])
            if tot > 0:
                uh_river[:, y, x] = irf_temp[:t_uh] / tot
        elif d == 0:
            uh_river[:t_cell, y_ind, x_ind] = uh[:, y_ind, x_ind]

    return uh_river
# -------------------------------------------------------------------- #


# -------------------------------------------------------------------- #
# Make grid uh
def make_grid_uh(t_uh, t_cell, uh_river, uh_BOX, to_y, to_x, y_inds, x_inds,
                 count_ds):
    """
    Combines the uh_BOX with downstream cell uh_river.  Cell [0] is given the
    uh_box without river routing
    """
    log.debug("Making unit_hydrograph grid")

    unit_hydrograph = np.zeros((t_uh, uh_river.shape[1], uh_river.shape[2]))
    for (y, x, d) in zip(y_inds, x_inds, count_ds):
        irf_temp = np.zeros(t_uh+t_cell)
        if d > 0:
            yy = to_y[y, x]
            xx = to_x[y, x]
            active_timesteps = np.nonzero(uh_river[:, yy, xx] > PRECISION)[0]
            for t in active_timesteps:
                for l in xrange(len(uh_BOX)):
                    irf_temp[t + l] = irf_temp[t + l] + uh_BOX[l] * uh_river[t, yy, xx]
            tot = np.sum(irf_temp[:t_uh])
            if tot > 0:
                unit_hydrograph[:, y, x] = irf_temp[:t_uh] / tot
        else:
            irf_temp[:len(uh_BOX)] = uh_BOX[:]
            unit_hydrograph[:, y, x] = irf_temp[:t_uh]
    return unit_hydrograph
# -------------------------------------------------------------------- #


# -------------------------------------------------------------------- #
# Adjust the timestep
def adjust_uh_timestep(unit_hydrograph, t_uh, input_interval, output_interval, x_inds, y_inds):
    """
    Aggregates to timestep (output_interval).  output_interval must be a
    multiple of input_interval.  This function is not setup to disaggregate
    the Unit Hydrographs to a output_interval<input_interval.
    """
    if output_interval == input_interval:
        log.debug('No need to aggregate in time (output_interval = input_interval) Skipping the adjust_uh_timestep step')
        uh_out = unit_hydrograph
        ts_new = np.arange(t_uh)
    elif np.remainder(output_interval, input_interval) == 0:
        log.debug('Aggregating to %i from %i seconds' % (output_interval, input_interval))
        fac = int(output_interval/input_interval)
        t_uh_out = int(t_uh/fac)
        ts_new = np.arange(t_uh_out)
        uh_out = np.zeros((t_uh_out, unit_hydrograph.shape[1], unit_hydrograph.shape[2]))
        for (y, x) in zip(y_inds, x_inds):
            for t in xrange(t_uh_out):
                uh_out[t, y, x] = np.sum(unit_hydrograph[t*fac:t*fac+fac, y, x])
    elif np.remainder(input_interval, output_interval):
        log.debug('Interpolating unit hydrograph from input_interval: %i to output_interval: %i' % (input_interval, output_interval))
        fac = int(input_interval / output_interval)
        t_uh_out = int(t_uh * fac)
        uh_out = np.zeros((t_uh_out, unit_hydrograph.shape[1], unit_hydrograph.shape[2]))
        ts_orig = np.linspace(0, t_uh, t_uh)
        ts_new = np.linspace(0, t_uh, t_uh_out)
        for (y, x) in zip(y_inds, x_inds):
            f = interp1d(ts_orig, unit_hydrograph[:, y, x])
            uh_out[:, y, x] = f(ts_new)
    return uh_out, ts_new
# -------------------------------------------------------------------- #
<|MERGE_RESOLUTION|>--- conflicted
+++ resolved
@@ -209,11 +209,8 @@
     count_ds = []
 
     fractions = np.zeros((len_y, len_x))
-<<<<<<< HEAD
     fractions[yinds, xinds] = 1.0
     catchment['count_ds'] = np.zeros(len(yinds), dtype=int)
-=======
->>>>>>> 4026b7e3
 
     for i, (y, x) in enumerate(zip(byinds, bxinds)):
         yy, xx = y, x
