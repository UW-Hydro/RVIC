--- conflicted
+++ resolved
@@ -19,11 +19,7 @@
 from .core.variables import Point
 from .core.param_file import finish_params
 from .core.config import read_config
-<<<<<<< HEAD
-from .core.pycompat import iteritems, pyrange
-=======
 from .core.pycompat import OrderedDict, iteritems, pyrange, basestring
->>>>>>> 0ecd9999
 
 try:
     from .core.remap import remap
@@ -58,12 +54,6 @@
 
         for i, outlet in enumerate(outlets):
             log.info('On Outlet #%s of %s', i + 1, len(outlets))
-<<<<<<< HEAD
-            pool.apply_async(gen_uh_run,
-                             args=(uh_box, fdr_data, fdr_vatts, dom_data,
-                                   outlet, config_dict, directories),
-                             callback=store_result)
-=======
             result = pool.apply_async(gen_uh_run,
                                       args=(uh_box, fdr_data, fdr_vatts,
                                             dom_data, outlet, config_dict,
@@ -74,7 +64,6 @@
             results.append(result)
 
         # Close the pool
->>>>>>> 0ecd9999
         pool.close()
 
         # Check that everything worked
@@ -88,11 +77,7 @@
             outlet = gen_uh_run(uh_box, fdr_data, fdr_vatts, dom_data, outlet,
                                 config_dict, directories)
 
-<<<<<<< HEAD
-    if not len(outlets) > 0:
-=======
     if not outlets:
->>>>>>> 0ecd9999
         raise ValueError('outlets in parameters are empty')
     # ---------------------------------------------------------------- #
 
