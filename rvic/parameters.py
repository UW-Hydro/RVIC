--- conflicted
+++ resolved
@@ -5,12 +5,12 @@
 import numpy as np
 import pandas as pd
 from logging import getLogger
-<<<<<<< HEAD
 from .core.log import init_logger, close_logger, LOG_NAME
 from .core.multi_proc import LoggingPool
 from .core.utilities import make_directories, copy_inputs, strip_invalid_char
 from .core.utilities import read_netcdf, tar_inputs, latlon2yx
 from .core.utilities import check_ncvars, clean_file, read_domain
+from .core.utilities import search_for_channel
 from .core.aggregate import make_agg_pairs, aggregate
 from .core.make_uh import rout
 from .core.share import NcGlobals
@@ -19,21 +19,6 @@
 from .core.param_file import finish_params
 from .core.config import read_config
 from .core.pycompat import OrderedDict, iteritems, range
-=======
-from core.log import init_logger, close_logger, LOG_NAME
-from core.mpi import LoggingPool
-from core.utilities import make_directories, copy_inputs, strip_invalid_char
-from core.utilities import read_netcdf, tar_inputs, latlon2yx
-from core.utilities import check_ncvars, clean_file, read_domain
-from core.utilities import search_for_channel
-from core.aggregate import make_agg_pairs, aggregate
-from core.make_uh import rout
-from core.share import NcGlobals
-from core.write import write_agg_netcdf
-from core.variables import Point
-from core.param_file import finish_params
-from core.config import read_config
->>>>>>> 2379f6ee
 
 try:
     from .core.remap import remap
@@ -187,19 +172,12 @@
         if fdr_data[fdr_lat][-1] > fdr_data[fdr_lat][0]:
             log.debug('Flow Direction inputs came in upside down, flipping '
                       'everything now.')
-<<<<<<< HEAD
-            var_list = list(fdr_data.keys())
-            var_list.remove(fdr_lon)
-            for var in var_list:
-                if fdr_data[var].ndim >= 1:
-                    fdr_data[var] = np.flipud(fdr_data[var])
-=======
 
             remove_vars = []
 
-            for var, data in fdr_data.iteritems():
+            for var, data in iteritems(fdr_data):
                 log.debug('flipping %s', var)
-                if data.ndim >= 1  and var != fdr_lon:
+                if data.ndim >= 1 and var != fdr_lon:
                     fdr_data[var] = np.flipud(data)
                 elif data.ndim == 0:
                     remove_vars.append(var)
@@ -207,7 +185,6 @@
             if remove_vars:
                 for var in remove_vars:
                     del fdr_data[var]
->>>>>>> 2379f6ee
         # ---------------------------------------------------------------- #
 
         # ---------------------------------------------------------------- #
@@ -288,7 +265,7 @@
 
         if options['SEARCH_FOR_CHANNEL']:
             routys, routxs = search_for_channel(fdr_data[fdr_area],
-                                                routys, routxs, 
+                                                routys, routxs,
                                                 tol=10, search=2)
             # update lats and lons
             lats = fdr_data[fdr_lat][routys]
