--- conflicted
+++ resolved
@@ -269,16 +269,10 @@
                                        glons=fdr_data[fdr_lon])
 
         if options['SEARCH_FOR_CHANNEL']:
-<<<<<<< HEAD
-            routys, routxs = search_for_channel(fdr_data[fdr_area],
-                                                routys, routxs,
-                                                tol=10, search=2)
-=======
             routys, routxs = search_for_channel(
                 fdr_data[config_dict['ROUTING']['SOURCE_AREA_VAR']],
                 routys, routxs, tol=10, search=2)
 
->>>>>>> 296b4131
             # update lats and lons
             lats = fdr_data[fdr_lat][routys]
             lons = fdr_data[fdr_lon][routxs]
