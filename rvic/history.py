"""
history.py

Summary:
    This is the core history file module for the rvic model.
    The core of the module is the Tape class.  The basic procedure is as follows:
        - initialization:  sets tape options, determines filenames, etc.
        - update: method that incorporates new fluxes into the history tape.
        - __next_update_out_data: method to determine when to update the outdata container

"""
import os
import numpy as np
from collections import OrderedDict
from netCDF4 import Dataset, date2num, num2date
from datetime import datetime
from time_utility import ord_to_datetime
from logging import getLogger
from log import LOG_NAME
from share import SECSPERDAY, HOURSPERDAY, TIMEUNITS, NC_INT, NC_FLOAT, NC_DOUBLE, NC_CHAR, WATERDENSITY
import share

# -------------------------------------------------------------------- #
# create logger
log = getLogger(LOG_NAME)
# -------------------------------------------------------------------- #


# -------------------------------------------------------------------- #
# RVIC History File Object
class Tape(object):
    """ History Tape Object"""

    # ---------------------------------------------------------------- #
    # Init
    def __init__(self, time_ord, caseid, Rvar, tape_num=0, fincl=['streamflow'],
                 mfilt=1, ndens=2, nhtfrq=0, avgflag='A', units='kg m-2 s-1',
                 file_format='NETCDF4_CLASSIC', outtype='grid', grid_lons=False,
                 grid_lats=False, grid_area=None, out_dir='.', calendar=None, glob_ats=None):
        self._tape_num = tape_num
        self._time_ord = time_ord        # Days since basetime
        self._caseid = caseid            # Case ID and prefix for outfiles
        self._fincl = fincl              # Fields to include in history file
        self._mfilt = mfilt              # Maximum number of time samples
        self._ndens = ndens
        if self._ndens == 1:             # Output file precision
            self._ncprec = NC_FLOAT
        else:
            self._ncprec = NC_DOUBLE
        self._nhtfrq = nhtfrq            # Write frequency
        self._avgflag = avgflag          # Average Flag (A,I,X,M)
        self._outtype = outtype          # Outfile type (grid, array)
        self._count = 0
        self.files_count = 0
        self._file_format = file_format
        self._calendar = calendar
        self._out_dir = out_dir
        self._glob_ats = glob_ats

        self._out_data_i = 0            # position counter for out_data array
        self._out_times = np.zeros(self._mfilt)
        self._out_time_bnds = np.zeros((self._mfilt, 2))

        self.__get_rvar(Rvar)           # Get the initial Rvar fields
        self._grid_shape = grid_area.shape

        # ------------------------------------------------------------ #
        # Get Grid Lons/Lats if outtype is grid, setup out_data
        self._out_data = {}
        if outtype == 'grid':
            if type(grid_lons) == np.ndarray and type(grid_lats) == np.ndarray:
                self._grid_lons = grid_lons
                self._grid_lats = grid_lats
                for field in self._fincl:
                    if grid_lons.ndim == 1:
                        shape = (self._mfilt,) + self._grid_shape
                    else:
                        shape = (self._mfilt,) + self._grid_shape
                    self._out_data[field] = np.zeros(shape)
            else:
                raise ValueError('Must include grid lons / lats if outtype == grid')
        else:
            for field in self._fincl:
                self._out_data[field] = np.zeros((self._mfilt, self._num_outlets))
        # ------------------------------------------------------------ #

        # ------------------------------------------------------------ #
        # Get units multiplier
        self._units = units
        if units in ['kg/m2/s', 'kg m-2 s-1', 'kg m^-2 s^-1', 'kg*m-2*s-1', 'kg s-1 m-2']:
            self._units_mult = 1.0
        elif units in ['m3/s', 'm^3/s', 'm3 s-1']:
            self._units_mult = grid_area / WATERDENSITY
        else:
            raise ValueError('%s is not a valid units string' %units)
        # ------------------------------------------------------------ #

        # ------------------------------------------------------------ #
        # get current timestamp
        self._timestamp = ord_to_datetime(self._time_ord, TIMEUNITS, self._calendar)
        # ------------------------------------------------------------ #

        # ------------------------------------------------------------ #
        # Initialize the temporary history fields
        self._temp_data = {}
        for field in self._fincl:
            self._temp_data[field] = np.zeros(self._num_outlets)
        # ------------------------------------------------------------ #

        # ------------------------------------------------------------ #
        # Determine the format of the output filename
        if self._avgflag == 'I':
            self._fname_format = os.path.join(out_dir,
                                             "%s.rvic.h%s%s.%%Y-%%m-%%d-%%H-%%M-%%S.nc" % (self._caseid, self._tape_num, self._avgflag.lower()))
        else:
            if nhtfrq == 0:
                self._fname_format = os.path.join(out_dir,
                                                 "%s.rvic.h%s%s.%%Y-%%m.nc" % (self._caseid, self._tape_num, self._avgflag.lower()))
            elif (nhtfrq == -24) or (nhtfrq*self._dt == SECSPERDAY):
                self._fname_format = os.path.join(out_dir,
                                                 "%s.rvic.h%s%s.%%Y-%%m-%%d.nc" % (self._caseid, self._tape_num, self._avgflag.lower()))
            else:
                self._fname_format = os.path.join(out_dir,
                                                 "%s.rvic.h%s%s.%%Y-%%m-%%d-%%H.nc" % (self._caseid, self._tape_num, self._avgflag.lower()))
        self._rest_fname_format = os.path.join(out_dir,
                                               "%s.rvic.rh%s.%%Y-%%m-%%d-%%H-%%M-%%S.nc" % (self._caseid, self._tape_num))
        # ------------------------------------------------------------ #

        # ------------------------------------------------------------ #
        # Determine when the next write should be
        self.__next_update_out_data()
        # ------------------------------------------------------------ #
    # ---------------------------------------------------------------- #

    # ---------------------------------------------------------------- #
    # Write a summary
    def __str__(self):
        parts = ['------- Summary of History Tape Settings -------',
        '\t# caseid:       %s' %self._caseid,
        '\t# fincl:        %s' %','.join(self._fincl),
        '\t# nhtfrq:       %s' %self._nhtfrq,
        '\t# mfilt:        %s' %self._mfilt,
        '\t# ncprec:       %s' %self._ncprec,
        '\t# avgflag:      %s' %self._avgflag,
        '\t# fname_format: %s' %self._fname_format,
        '\t# file_format:  %s' %self._file_format,
        '\t# outtype:      %s' %self._outtype,
        '\t# out_dir:      %s' %self._out_dir,
        '\t# calendar:     %s' %self._calendar,
        '\t# units:        %s' %self._units,
        '  ------- End of History Tape Settings -------']
        return '\n'.join(parts)

    def __repr__(self):
        return '__repr__'
    # ---------------------------------------------------------------- #

    # ---------------------------------------------------------------- #
    # Update the history tapes with new fluxes
    def update(self, data2tape, time_ord):
        """ Update the tape with new data"""

        # ------------------------------------------------------------ #
        # Check that the time_ord is in sync
        if self._time_ord != time_ord:
            raise ValueError('rout_var.time_ord does not match the time_ord passed in by the convolution call')
        # ------------------------------------------------------------ #

        # ------------------------------------------------------------ #
        # Get the next timestamp
        self._time_ord += self._dt / SECSPERDAY
        self._timestamp = ord_to_datetime(self._time_ord, TIMEUNITS, calendar=self._calendar)
        # ------------------------------------------------------------ #

        # ------------------------------------------------------------ #
        # Advance the Count
        self._count += 1
        # ------------------------------------------------------------ #

        # ------------------------------------------------------------ #
        # Update the fields
        for field in self._fincl:
            log.debug('updating %s' %field)
            fdata = data2tape[field]
            if self._avgflag == 'A':
                self._temp_data[field] += fdata
            elif self._avgflag == 'I':
                if self._count == self._update_count:
                    self._temp_data[field] = fdata[:]
            elif self._avgflag == 'X':
                self._temp_data[field] = np.maximum(self._temp_data[field], fdata)
            elif self._avgflag == 'M':
                self._temp_data[field] = np.minimum(self._temp_data[field], fdata)
            else:
                raise ValueError('Average flag (%s) does not match any of (A,I,X,M)' %self._avgflag)

        # ------------------------------------------------------------ #
        # If count == _update_count, add to _out_data
        # Average first, if necessary
        if (self._avgflag == 'A' and self._count == self._update_count):
            self.__average()

        if self._count == self._update_count:
            # move the data to the out_data structure
            self.__update_out_data()
            # Determine next update
            self.__next_update_out_data()

            # zero out temp_data
            for field in self._fincl:
                self._temp_data[field][:] = 0.0
        # ------------------------------------------------------------ #
    # ---------------------------------------------------------------- #

    def write_initial(self):
        pass

    # ---------------------------------------------------------------- #
    # fill in out_data
    def __update_out_data(self):

        # ------------------------------------------------------------ #
        # Update the _out_data fields
        for field in self._fincl:
            if self._outtype == 'grid':
                # ---------------------------------------------------- #
                # Grid the fields
                self._out_data[field][self._out_data_i, self._outlet_y_ind, self._outlet_x_ind] = self._temp_data[field][:]
                # ---------------------------------------------------- #
            else:
                self._out_data[field][self._out_data_i, :] = self._temp_data[field]
        # ------------------------------------------------------------ #

        self._out_times[self._out_data_i] = self._write_ord

        if self._avgflag != 'I':
            self._out_time_bnds[self._out_data_i, :] = self._time_bnds

        # ------------------------------------------------------------ #
        # if out_data is full, write
        if self._out_data_i == self._mfilt-1:
            if self._outtype == 'grid':
                self.__write_grid()
            else:
                self.__write_array()

            self.files_count += 1
            self._out_data_i = 0
        else:
            self._out_data_i += 1
    # ---------------------------------------------------------------- #

    # ---------------------------------------------------------------- #
    # Get import rvar fields
    def __get_rvar(self, rvar):
        """ Get the rvar Fields that are useful in writing output """
        self._dt = rvar.unit_hydrograph_dt
        self._num_outlets = rvar.n_outlets
        self._outlet_decomp_ind = rvar.outlet_decomp_ind
        self._outlet_x_ind = rvar.outlet_x_ind
        self._outlet_y_ind = rvar.outlet_y_ind
        self._outlet_lon = rvar.outlet_lon
        self._outlet_lat = rvar.outlet_lat
        self._outlet_name = rvar.outlet_name
    # ---------------------------------------------------------------- #

    # ---------------------------------------------------------------- #
    # Determine next write time
    def __next_update_out_data(self):
        """ Determine the count for when the next write should occur """
        # ------------------------------------------------------------ #
        # If monthly, write at (YYYY,MM,1,0,0)
        # b0 is first timestep of next period
        # b1 is end of last timestep of next period

        b0 = self._time_ord
        self._begtime = b0

        if self._nhtfrq == 0:
            if self._timestamp.month == 12:
                b1 = date2num(datetime(self._timestamp.year + 1, 1, 1),
                              TIMEUNITS, calendar=self._calendar)
            else:
                b1 = date2num(datetime(self._timestamp.year, self._timestamp.month + 1, 1),
                                       TIMEUNITS, calendar=self._calendar)

        # If some hours in the future
        elif self._nhtfrq < 0:
            b1 = b0 - (self._nhtfrq / HOURSPERDAY)

        # If some dts in the future
        else:
            b1 = b0 + (self._nhtfrq * self._dt / SECSPERDAY)
        # ------------------------------------------------------------ #

        # ------------------------------------------------------------ #
        # Get the number of timesteps and datestamp for the next write
        # next_ord is the ord_time when the write will happen
        self._update_count = int(round((b1 - b0) / (self._dt / SECSPERDAY)))
        # ------------------------------------------------------------ #

        # ------------------------------------------------------------ #
        # Get next file names and timeord
        if self._avgflag == 'I':
            self._write_ord = b1
            self.filename = num2date(b1, TIMEUNITS,
                                     calendar=self._calendar).strftime(self._fname_format)
        else:
            self._time_bnds = np.array([[b0, b1]])
            self._write_ord = np.average(self._time_bnds)
            self.filename = num2date(b0, TIMEUNITS,
                                     calendar=self._calendar).strftime(self._fname_format)
        self.rest_filename = num2date(b1, TIMEUNITS,
                                     calendar=self._calendar).strftime(self._fname_format)
        # ------------------------------------------------------------ #

        # ------------------------------------------------------------ #
        # Set the count to zero
        self._count = 0
        # ------------------------------------------------------------ #
    # ---------------------------------------------------------------- #

    # ---------------------------------------------------------------- #
    # Average fields
    def __average(self):
        """ Take the average based on the number of accumulated timesteps """
        for field in self._fincl:
            self._temp_data[field] /= self._count
    # ---------------------------------------------------------------- #

    # ---------------------------------------------------------------- #
    # Write grid style history file
    def __write_grid(self):
        """ Write history file """

        # ------------------------------------------------------------ #
        # Open file
        f = Dataset(self.filename, 'w', self._file_format)
        # ------------------------------------------------------------ #

        # ------------------------------------------------------------ #
        # Time Variable
        time = f.createDimension('time', None)

        time = f.createVariable('time', self._ncprec, ('time',))
        time[:] = self._out_times
        for key, val in share.time.__dict__.iteritems():
            if val:
                setattr(time, key, val)
        time.calendar = self._calendar

        if self._avgflag != 'I':
            nv = f.createDimension('nv', 2)

            time.bounds = 'time_bnds'

            time_bnds = f.createVariable('time_bnds', self._ncprec, ('time', 'nv',))
            time_bnds[:, :] = self._out_time_bnds
        # ------------------------------------------------------------ #

        # ------------------------------------------------------------ #
        # Setup Coordinate Variables
        if self._grid_lons.ndim > 1:
            coords = ('y', 'x',)

            # Grid is not regular
            x = f.createDimension('x', self._grid_lons.shape[1])
            y = f.createDimension('y', self._grid_lons.shape[0])

            xc = f.createVariable('xc', self._ncprec, coords)
            yc = f.createVariable('yc', self._ncprec, coords)
            xc[:, :] = self._grid_lons
            yc[:, :] = self._grid_lats

            for key, val in share.xc.__dict__.iteritems():
                if val:
                    setattr(xc, key, val)

            for key, val in share.yc.__dict__.iteritems():
                if val:
                    setattr(yc, key, val)

        else:
            coords = ('lat', 'lon',)

            lon = f.createDimension('lon', len(self._grid_lons))
            lat = f.createDimension('lat', len(self._grid_lats))

            lon = f.createVariable('lon', self._ncprec, ('lon',))
            lat = f.createVariable('lat', self._ncprec, ('lat',))
            lon[:] = self._grid_lons
            lat[:] = self._grid_lats

            for key, val in share.lon.__dict__.iteritems():
                if val:
                    setattr(lon, key, val)

            for key, val in share.lat.__dict__.iteritems():
                if val:
                    setattr(lat, key, val)
        # ------------------------------------------------------------ #

        # ------------------------------------------------------------ #
        # Write Fields
        tcoords = ('time',) + coords
        for field in self._fincl:
            var = f.createVariable(field, self._ncprec, tcoords)
            var[:, :] = self._out_data[field] * self._units_mult
            for key, val in getattr(share, field).__dict__.iteritems():
                if val:
                    setattr(var, key, val)
            var.units = self._units
            if self._grid_lons.ndim > 1:
                var.coordinates = " ".join(coords)
        # ------------------------------------------------------------ #

        # ------------------------------------------------------------ #
        # write global attributes
        self._glob_ats.update()
        for key, val in self._glob_ats.atts.iteritems():
            if val:
                setattr(f, key, val)
        # ------------------------------------------------------------ #
        f.close()
        log.info('Finished writing %s' % self.filename)
    # ---------------------------------------------------------------- #

    # ---------------------------------------------------------------- #
    # Write array style history file
    def __write_array(self):
        """ Write history file """

        # ------------------------------------------------------------ #
        # Open file
        f = Dataset(self.filename, 'w', self._file_format)
        # ------------------------------------------------------------ #

        # ------------------------------------------------------------ #
        # Time Variable
        time = f.createDimension('time', None)

        time = f.createVariable('time', self._ncprec, ('time',))
        time[:] = self._out_times
        for key, val in share.time.__dict__.iteritems():
            if val:
                setattr(time, key, val)
        time.calendar = self._calendar

        if self._avgflag != 'I':
            nv = f.createDimension('nv', 2)

            time.bounds = 'time_bnds'

            time_bnds = f.createVariable('time_bnds', self._ncprec, ('time', 'nv',))
            time_bnds[:, :] = self._out_time_bnds
        # ------------------------------------------------------------ #

        # ------------------------------------------------------------ #
        # Setup Coordinate Variables
        coords = ('outlets',)

        outlets = f.createDimension('outlets', self._num_outlets)

        outlet_lon = f.createVariable('lon', self._ncprec, coords)
        outlet_lat = f.createVariable('lat', self._ncprec, coords)
        outlet_x_ind = f.createVariable('outlet_x_ind', NC_INT, coords)
        outlet_y_ind = f.createVariable('outlet_y_ind', NC_INT, coords)
        outlet_decomp_ind = f.createVariable('outlet_decomp_ind', NC_INT, coords)
        outlet_lon[:] = self._outlet_lon
        outlet_lat[:] = self._outlet_lat
        outlet_x_ind[:] = self._outlet_x_ind
        outlet_y_ind[:] = self._outlet_y_ind
        outlet_decomp_ind[:] = self._outlet_decomp_ind

        for key, val in share.outlet_lon.__dict__.iteritems():
            if val:
                setattr(outlet_lon, key, val)

        for key, val in share.outlet_lat.__dict__.iteritems():
            if val:
                setattr(outlet_lat, key, val)

        for key, val in share.outlet_y_ind.__dict__.iteritems():
            if val:
                setattr(outlet_y_ind, key, val)

        for key, val in share.outlet_x_ind.__dict__.iteritems():
            if val:
                setattr(outlet_x_ind, key, val)

        for key, val in share.outlet_decomp_ind.__dict__.iteritems():
            if val:
                setattr(outlet_decomp_ind, key, val)
        # ------------------------------------------------------------ #

        # ------------------------------------------------------------ #
        # Write Fields
        tcoords = ('time',) + coords

        for field in self._fincl:
<<<<<<< HEAD
            var = f.createVariable(field, self._ndens, tcoords)
            var[:, :] = self._out_data[field] * self._units_mult
=======
            var = f.createVariable(field, self._ncprec, tcoords)
            var[:, :] = self._out_data[field] * self._units_mult[self._outlet_y_ind, self._outlet_x_ind]
>>>>>>> 3e922e70

            for key, val in getattr(share, field).__dict__.iteritems():
                if val:
                    setattr(var, key, val)
            var.units = self._units
        # ------------------------------------------------------------ #

        # ------------------------------------------------------------ #
        # write global attributes
        self._glob_ats.update()
        for key, val in self._glob_ats.atts.iteritems():
            if val:
                setattr(f, key, val)
        f.featureType = "timeSeries"
        # ------------------------------------------------------------ #
        f.close()
        log.info('Finished writing %s' % self.filename)
    # ---------------------------------------------------------------- #

    # ---------------------------------------------------------------- #
    # write initial flux
    # def write_restart(self):
    #     """Write history tape state, matches CESM-RVIC format"""
    #     """dims nx, ny, allrof, string_length, fname_lenp2, fname_len,
    #     len1, scalar, max_chars, max_nflds, max_flds"""

    #     # ------------------------------------------------------------ #
    #     # Open file
    #     f = Dataset(self.rest_filename, 'w', self._file_format)
    #     # ------------------------------------------------------------ #

    #     # ------------------------------------------------------------ #
    #     # Dimensions
    #     nx = f.createDimension('nx', self._grid_shape[1])
    #     ny = f.createDimension('ny', self._grid_shape[0])
    #     allrof = f.createDimension('allrof', )
    #     string_length = f.createDimension('string_length', 8)
    #     fname_lenp2 = f.createDimension('fname_lenp2', 34)
    #     fname_len = f.createDimension('fname_len', 32)
    #     len1 = f.createDimension('len1', 1)
    #     scalar = f.createDimension('scalar', 1)
    #     max_chars = f.createDimension('max_chars', 128)
    #     max_nflds = f.createDimension('max_nflds', 2)
    #     max_flds = f.createDimension('max_flds', 15)
    #     # ------------------------------------------------------------ #

    #     # ------------------------------------------------------------ #
    #     # Write Fields
    #     restvars = OrderedDict()
    #     restvars['nhtfrq'] = f.createVariable('nhtfrq', NC_INT, ('scalar', ))
    #     restvars['mfilt'] = f.createVariable('mfilt', NC_INT, ('scalar', ))
    #     restvars['ncprec'] = f.createVariable('ncprec', NC_INT, ('scalar', ))
    #     restvars['fincl'] = f.createVariable('fincl', NC_CHAR, ('max_flds', 'fname_lenp2',))
    #     restvars['fexcl'] = f.createVariable('fexcl', NC_CHAR, ('max_flds', 'fname_lenp2',))
    #     restvars['nflds'] = f.createVariable('nflds', NC_INT, ('scalar', ))
    #     restvars['ntimes'] = f.createVariable('ntimes', NC_INT, ('scalar', ))
    #     restvars['is_endhist'] = f.createVariable('is_endhist', NC_INT, ('scalar', ))
    #     restvars['begtime'] = f.createVariable('begtime', NC_DOUBLE, ('scalar', ))
    #     restvars['hpindex'] = f.createVariable('hpindex', NC_INT, ('max_nflds', ))
    #     restvars['avgflag'] = f.createVariable('avgflag', NC_CHAR, ('max_nflds', 'len1',))
    #     restvars['name'] = f.createVariable('name', NC_CHAR, ('max_nflds', 'fname_len', ))
    #     restvars['long_name'] = f.createVariable('long_name', NC_CHAR, ('max_nflds', 'max_chars', ))
    #     restvars['units'] = f.createVariable('units', NC_CHAR, ('max_nflds', 'max_chars', ))

    #     restvars['nhtfrq'][:] = self._nhtfrq
    #     restvars['mfilt'][:] = self._mfilt
    #     restvars['ncprec'][:] = self._ndens
    #     # restvars['fincl'][:, :] = self._fincl
    #     restvars['fexcl'][:, :] =  self._fexcl
    #     restvars['nflds'][:] = len(self._fincl)
    #     restvars['ntimes'][:] = 1
    #     restvars['is_endhist'][:] = 0
    #     restvars['begtime'][:] = self._begtime
    #     restvars['hpindex'][:] = 'help'
    #     restvars['avgflag'][:, :] = self._avgflag
    #     restvars['name'][:, :] = self._fincl
    #     restvars['long_name'][:, :] = 'help'
    #     restvars['units'][:, :] = 'help'

    #     for name, var in restvas.iteritems():
    #         ncvar = getattr(share, name)
    #         for key, val in ncvar.__dict__.iteritems():
    #             if val:
    #                 setattr(var, key, val)
    #     # ------------------------------------------------------------ #
    #     # ------------------------------------------------------------ #

    #     # ------------------------------------------------------------ #
    #     # write global attributes
    #     self._glob_ats.update()
    #     for key, val in self._glob_ats.atts.iteritems():
    #         if val:
    #             setattr(f, key, val)
    #     f.title = "RVIC Restart History information, required to continue a simulation"
    #     f.comment = "This entire file NOT needed for drystart, startup, or branch simulations"
    #     f.featureType = "timeSeries"
    #     # ------------------------------------------------------------ #

    #     return self.filename, self.rest_filename
    # # ---------------------------------------------------------------- #
# -------------------------------------------------------------------- #<|MERGE_RESOLUTION|>--- conflicted
+++ resolved
@@ -261,7 +261,6 @@
         self._outlet_y_ind = rvar.outlet_y_ind
         self._outlet_lon = rvar.outlet_lon
         self._outlet_lat = rvar.outlet_lat
-        self._outlet_name = rvar.outlet_name
     # ---------------------------------------------------------------- #
 
     # ---------------------------------------------------------------- #
@@ -278,7 +277,7 @@
 
         if self._nhtfrq == 0:
             if self._timestamp.month == 12:
-                b1 = date2num(datetime(self._timestamp.year + 1, 1, 1),
+                b1 = date2num(datetime(self._timestamp.year + 1, 2, 1),
                               TIMEUNITS, calendar=self._calendar)
             else:
                 b1 = date2num(datetime(self._timestamp.year, self._timestamp.month + 1, 1),
@@ -361,11 +360,11 @@
         # ------------------------------------------------------------ #
         # Setup Coordinate Variables
         if self._grid_lons.ndim > 1:
-            coords = ('y', 'x',)
+            coords = ('yc', 'xc',)
 
             # Grid is not regular
-            x = f.createDimension('x', self._grid_lons.shape[1])
-            y = f.createDimension('y', self._grid_lons.shape[0])
+            xc = f.createDimension('xc', self._grid_lons.shape[1])
+            yc = f.createDimension('yc', self._grid_lons.shape[0])
 
             xc = f.createVariable('xc', self._ncprec, coords)
             yc = f.createVariable('yc', self._ncprec, coords)
@@ -403,9 +402,11 @@
         # ------------------------------------------------------------ #
         # Write Fields
         tcoords = ('time',) + coords
+
         for field in self._fincl:
             var = f.createVariable(field, self._ncprec, tcoords)
             var[:, :] = self._out_data[field] * self._units_mult
+
             for key, val in getattr(share, field).__dict__.iteritems():
                 if val:
                     setattr(var, key, val)
@@ -498,13 +499,8 @@
         tcoords = ('time',) + coords
 
         for field in self._fincl:
-<<<<<<< HEAD
-            var = f.createVariable(field, self._ndens, tcoords)
-            var[:, :] = self._out_data[field] * self._units_mult
-=======
             var = f.createVariable(field, self._ncprec, tcoords)
             var[:, :] = self._out_data[field] * self._units_mult[self._outlet_y_ind, self._outlet_x_ind]
->>>>>>> 3e922e70
 
             for key, val in getattr(share, field).__dict__.iteritems():
                 if val:
