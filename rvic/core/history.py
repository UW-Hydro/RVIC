# -*- coding: utf-8 -*-
'''
history.py

Summary:
    This is the core history file module for the rvic model.
    The core of the module is the Tape class.  The basic procedure is as
    follows:
        - initialization:  sets tape options, determines filenames, etc.
        - update: method that incorporates new fluxes into the history tape.
        - __next_update_out_data: method to determine when to update the
        out_data container
        - __next_write_out_data: method to determine when to write the out_data
        container
        - finish: method to close all remaining history tapes.
'''

import os
import numpy as np
from netCDF4 import Dataset, date2num, num2date, stringtochar
from datetime import datetime
from .time_utility import ord_to_datetime
from logging import getLogger
from .log import LOG_NAME
from .share import SECSPERDAY, HOURSPERDAY, TIMEUNITS
from .share import NC_INT, NC_FLOAT, NC_CHAR
from .share import NC_DOUBLE, WATERDENSITY, MONTHSPERYEAR
from .pycompat import iteritems
from . import share


# -------------------------------------------------------------------- #
# create logger
log = getLogger(LOG_NAME)
# -------------------------------------------------------------------- #


# -------------------------------------------------------------------- #
# RVIC History File Object
class Tape(object):
    ''' History Tape Object'''

    # ---------------------------------------------------------------- #
    # Init
    def __init__(self, time_ord, caseid, rvar, tape_num=0,
                 fincl=('streamflow'), mfilt=1, ndens=2, nhtfrq=0,
                 avgflag='A', units='kg m-2 s-1',
                 file_format='NETCDF4_CLASSIC', outtype='grid',
                 grid_lons=False, grid_lats=False, grid_area=None, out_dir='.',
                 calendar='standard', glob_ats=None, zlib=True, complevel=4,
                 least_significant_digit=None):
        self._tape_num = tape_num
        self._time_ord = time_ord        # Days since basetime
        self._caseid = caseid            # Case ID and prefix for outfiles
        self._fincl = list(fincl)        # Fields to include in history file
        self._mfilt = mfilt              # Maximum number of time samples
        self._ndens = ndens
        if self._ndens == 1:             # Output file precision
            self._ncprec = NC_FLOAT
        else:
            self._ncprec = NC_DOUBLE
        self._nhtfrq = nhtfrq            # Write frequency
        self._avgflag = avgflag          # Average Flag (A,I,X,M)
        self._outtype = outtype          # Outfile type (grid, array)
        self._count = 0
        self.files_count = 0
        self._file_format = file_format
        self._calendar = calendar
        self._out_dir = out_dir
        self._glob_ats = glob_ats

        self.__get_rvar(rvar)           # Get the initial rvar fields
        self._grid_shape = grid_area.shape
        self._out_data = {}

        # ------------------------------------------------------------ #
        # calculate the step size for each out_data timestep (units=days)
        if self._nhtfrq > 0:
            # If some number of timesteps
            self._out_data_stepsize = self._nhtfrq * self._dt / SECSPERDAY
        elif self._nhtfrq < 0:
            # If some number hours
            self._out_data_stepsize = -1 * self._nhtfrq / HOURSPERDAY
        else:
            # If monthly
            self._out_data_stepsize = None  # varies by month
        log.debug('_out_data_stepsize: %s', self._out_data_stepsize)
        # ------------------------------------------------------------ #

        # ------------------------------------------------------------ #
        # Get Grid Lons/Lats if outtype is grid
        if outtype.lower() == 'grid':
            self._out_data_shape = self._grid_shape
            if type(grid_lons) == np.ndarray and type(grid_lats) == np.ndarray:
                self._grid_lons = grid_lons
                self._grid_lats = grid_lats
            else:
                raise ValueError('Must include grid lons / lats if '
                                 'outtype == grid')
        elif outtype.lower() == 'array':
            self._out_data_shape = (self._num_outlets, )
        else:
            raise ValueError('Unknown value for outtype: {0}'.format(outtype))
        # ------------------------------------------------------------ #

        # ------------------------------------------------------------ #
        # Get units multiplier (size of noutlets)
        self._units = units
        if units in ['kg/m2/s', 'kg m-2 s-1', 'kg m^-2 s^-1',
                     'kg*m-2*s-1', 'kg s-1 m-2']:
            self._units_mult = np.ones_like(self._outlet_y_ind,
                                            dtype=np.float64)
        elif units in ['m3/s', 'm^3/s', 'm3 s-1']:
            # kg/m2/s --> m3/s
            self._units_mult = grid_area[self._outlet_y_ind,
                                         self._outlet_x_ind]
            self._units_mult /= WATERDENSITY
        elif units in ['mm/day', 'mm d-1', 'mm d^-1', 'mm/day']:
            # kg/m2/s --> mm/day over basin area
            self._units_mult = grid_area[self._outlet_y_ind,
                                         self._outlet_x_ind]
            self._units_mult *= SECSPERDAY
            self._units_mult /= WATERDENSITY
            self._units_mult /= self._outlet_upstream_area
        elif units in ['gal/day', 'gpd', 'gal d-1']:
            self._units_mult = grid_area[self._outlet_y_ind,
                                         self._outlet_x_ind]
            self._units_mult /= WATERDENSITY
            self._units_mult *= 2.28E7
        elif units in ['cfs', 'ft^3 s-1', 'f3/s']:
            self._units_mult = grid_area[self._outlet_y_ind,
                                         self._outlet_x_ind]
            self._units_mult /= WATERDENSITY
            self._units_mult *= 35.3
        elif units in ['acre-ft/d']:
            self._units_mult = grid_area[self._outlet_y_ind,
                                         self._outlet_x_ind]
            self._units_mult /= WATERDENSITY
            self._units_mult *= 70.0
        else:
            raise ValueError('{0} is not a valid units string'.format(units))
        # ------------------------------------------------------------ #

        # ------------------------------------------------------------ #
        # netCDF variable options
        self.ncvaropts = {'zlib': zlib,
                          'complevel': complevel,
                          'least_significant_digit': least_significant_digit}
        # ------------------------------------------------------------ #

        # ------------------------------------------------------------ #
        # get current timestamp
        self._timestamp = ord_to_datetime(self._time_ord, TIMEUNITS,
                                          self._calendar)
        # ------------------------------------------------------------ #

        # ------------------------------------------------------------ #
        # Initialize the temporary history fields
        self._temp_data = {}
        for field in self._fincl:
            self._temp_data[field] = np.zeros(self._num_outlets,
                                              dtype=np.float64)
        # ------------------------------------------------------------ #

        # ------------------------------------------------------------ #
        # Determine the format of the output filename
        if self._avgflag == 'I':
            self._fname_format = os.path.join(
                out_dir, '%s.rvic.h%s%s.%%Y-%%m-%%d-%%H-%%M-%%S.nc' %
                (self._caseid, self._tape_num, self._avgflag.lower()))
        else:
            if self._nhtfrq == 0:
                self._fname_format = os.path.join(
                    out_dir,
                    '%s.rvic.h%s%s.%%Y-%%m.nc' %
                    (self._caseid, self._tape_num, self._avgflag.lower()))
            elif (self._nhtfrq == -24) or (nhtfrq * self._dt == SECSPERDAY):
                self._fname_format = os.path.join(
                    out_dir,
                    '%s.rvic.h%s%s.%%Y-%%m-%%d.nc' %
                    (self._caseid, self._tape_num, self._avgflag.lower()))
            else:
                self._fname_format = os.path.join(
                    out_dir,
                    '%s.rvic.h%s%s.%%Y-%%m-%%d-%%H.nc' %
                    (self._caseid, self._tape_num, self._avgflag.lower()))
        self._rest_fname_format = os.path.join(
            out_dir,
            '%s.rvic.rh%s.%%Y-%%m-%%d-%%H-%%M-%%S.nc' %
            (self._caseid, self._tape_num))
        # ------------------------------------------------------------ #

        # ------------------------------------------------------------ #
        # Determine when the next write should be and initialize out_data
        self.__next_write_out_data()
        # ------------------------------------------------------------ #

        # ------------------------------------------------------------ #
        # Determine when the update of out_data should be
        self.__next_update_out_data()
        # ------------------------------------------------------------ #

        log.debug(self.__repr__())
    # ---------------------------------------------------------------- #

    # ---------------------------------------------------------------- #
    # Write a summary
    def __str__(self):
        return 'History Tape - {0}'.format(self.filename)

    def __repr__(self):
        parts = ['------- Summary of History Tape Settings -------',
                 '\t# caseid:       {0}'.format(self._caseid),
                 '\t# fincl:        {0}'.format(','.join(self._fincl)),
                 '\t# nhtfrq:       {0}'.format(self._nhtfrq),
                 '\t# mfilt:        {0}'.format(self._mfilt),
                 '\t# ncprec:       {0}'.format(self._ncprec),
                 '\t# avgflag:      {0}'.format(self._avgflag),
                 '\t# fname_format: {0}'.format(self._fname_format),
                 '\t# file_format:  {0}'.format(self._file_format),
                 '\t# outtype:      {0}'.format(self._outtype),
                 '\t# out_dir:      {0}'.format(self._out_dir),
                 '\t# calendar:     {0}'.format(self._calendar),
                 '\t# units:        {0}'.format(self._units),
                 '  ------- End of History Tape Settings -------']
        return '\n'.join(parts)
    # ---------------------------------------------------------------- #

    # ---------------------------------------------------------------- #
    # Update the history tapes with new fluxes
    def update(self, data2tape, time_ord):
        ''' Update the tape with new data'''

        # ------------------------------------------------------------ #
        # Check that the time_ord is in sync
        if self._time_ord != time_ord:
            raise ValueError('rout_var.time_ord does not match the time_ord '
                             'passed in by the convolution call')
        # ------------------------------------------------------------ #

        # ------------------------------------------------------------ #
        # Get the next timestamp
        self._time_ord += self._dt / SECSPERDAY
        self._timestamp = ord_to_datetime(self._time_ord, TIMEUNITS,
                                          calendar=self._calendar)
        # ------------------------------------------------------------ #

        # ------------------------------------------------------------ #
        # Advance the Count
        self._count += 1
        # ------------------------------------------------------------ #

        # ------------------------------------------------------------ #
        # Update the fields
        for field in self._fincl:
            tracer = 'LIQ'
            log.debug('updating %s', field)
            fdata = data2tape[field][tracer]
            if self._avgflag == 'A':
                self._temp_data[field] += fdata
            elif self._avgflag == 'I':
                if self._count == self._update_count:
                    self._temp_data[field] = fdata[:]
            elif self._avgflag == 'X':
                self._temp_data[field] = np.maximum(self._temp_data[field],
                                                    fdata)
            elif self._avgflag == 'M':
                self._temp_data[field] = np.minimum(self._temp_data[field],
                                                    fdata)
            else:
                raise ValueError('Average flag ({0}) does not match any of'
                                 ' (A,I,X,M)'.format(self._avgflag))

        # ------------------------------------------------------------ #
        # If count == _update_count, add to _out_data
        # Average first, if necessary
        if (self._avgflag == 'A' and self._count == self._update_count):
            self.__average()

        if self._count == self._update_count:
            # move the data to the out_data structure
            self.__update_out_data()
            # Determine next update
            self.__next_update_out_data()

            # zero out temp_data
            for field in self._fincl:
                self._temp_data[field][:] = 0.0
        # ------------------------------------------------------------ #
    # ---------------------------------------------------------------- #

    # ---------------------------------------------------------------- #
    def write_initial(self):
        pass
    # ---------------------------------------------------------------- #

    # ---------------------------------------------------------------- #
    def __next_write_out_data(self):
        '''determine the maximum size of out_data'''

        log.debug('determining size of out_data')

        self._out_data_i = 0            # position counter for out_data array

        # ------------------------------------------------------------ #
        # b0 is first timestep of next period
        # b1 is end of last timestep of next period

        # time when out_data will start (now)
        b0 = self._time_ord
        self._begtime = b0

        # determine time when out_data will be full
        if self._mfilt == 'year':
            if self._nhtfrq == 0:
                mfilt = MONTHSPERYEAR
            else:
                t1 = datetime(self._timestamp.year + 1, 1, 1)
                b1 = date2num(t1, TIMEUNITS, calendar=self._calendar)

                # calculate the mfilt value
                mfilt = int(round((b1 - b0) / self._out_data_stepsize))
        elif self._mfilt == 'month':
            if self._nhtfrq == 0:
                mfilt = 1
            else:
                if self._timestamp.month == 12:
                    t1 = datetime(self._timestamp.year + 1, 2, 1)
                else:
                    t1 = datetime(self._timestamp.year,
                                  self._timestamp.month + 1, 1)
                b1 = date2num(t1, TIMEUNITS, calendar=self._calendar)

                # calculate the mfilt value
                mfilt = int(round((b1 - b0) / self._out_data_stepsize))
        elif self._mfilt == 'day':
            if self._nhtfrq != 0:
                b1 = b0 + 1.0
            else:
                raise ValueError('Incompatable values for NHTFRQ and MFILT')

            # calculate the mfilt value
            mfilt = int(round((b1 - b0) / self._out_data_stepsize))
        else:
            mfilt = int(self._mfilt)
        # ------------------------------------------------------------ #

        # ------------------------------------------------------------ #
        if mfilt < 1:
            mfilt = 1

        self._out_data_write = mfilt - 1
        self._out_times = np.empty(mfilt, dtype=np.float64)
        if self._avgflag != 'I':
            self._out_time_bnds = np.empty((mfilt, 2), dtype=np.float64)

        shape = (mfilt, ) + self._out_data_shape

        log.debug('out_data shape: %s', shape)
        log.debug('_out_data_write: %s', self._out_data_write)

        for field in self._fincl:
            self._out_data[field] = np.zeros(shape, dtype=np.float64)

        self._out_data_has_values = False
    # ---------------------------------------------------------------- #

    # ---------------------------------------------------------------- #
    # fill in out_data
    def __update_out_data(self):

        self._out_data_has_values = True

        # ------------------------------------------------------------ #
        # Update the _out_data fields
        for field in self._fincl:
            if self._outtype == 'grid':
                # ---------------------------------------------------- #
                # Grid the fields
                self._out_data[field][self._out_data_i,
                                      self._outlet_y_ind,
                                      self._outlet_x_ind] = \
                    self._temp_data[field][:] * self._units_mult
                # ---------------------------------------------------- #
            else:
                self._out_data[field][self._out_data_i, :] = \
                    self._temp_data[field] * self._units_mult

            # Check that all values are valid, if not, exit gracefully
            if np.isnan(self._out_data[field][self._out_data_i].sum()):
                raise ValueError('nan found in output field: {0}, most likely '
                                 'there is a nan/missing/fill value in the'
                                 'input forcings')
        # ------------------------------------------------------------ #

        self._out_times[self._out_data_i] = self._write_ord

        if self._avgflag != 'I':
            self._out_time_bnds[self._out_data_i, :] = self._time_bnds

        # ------------------------------------------------------------ #
        # if out_data is full, write
        if self._out_data_i == self._out_data_write:
            self.finish()
            self._out_data_i = 0

            # Determine when the next write should be and initialize out_data
            self.__next_write_out_data()
        else:
            self._out_data_i += 1
            log.debug('out_data counter is %s of %s', self._out_data_i,
                      self._out_data_write)
    # ---------------------------------------------------------------- #

    # ---------------------------------------------------------------- #
    def finish(self):
        '''write out_data'''
        log.debug('finishing tape %s', self._tape_num)
        if self._out_data_has_values:
            if self._outtype == 'grid':
                self.__write_grid()
            else:
                self.__write_array()

            self.files_count += 1
    # ---------------------------------------------------------------- #

    # ---------------------------------------------------------------- #
    # Get import rvar fields
    def __get_rvar(self, rvar):
        ''' Get the rvar Fields that are useful for writing output '''
        self._dt = rvar.unit_hydrograph_dt
        self._num_outlets = rvar.n_outlets
        self._outlet_decomp_ind = rvar.outlet_decomp_ind
        self._outlet_x_ind = rvar.outlet_x_ind
        self._outlet_y_ind = rvar.outlet_y_ind
        self._outlet_lon = rvar.outlet_lon
        self._outlet_lat = rvar.outlet_lat
        self._outlet_name = rvar.outlet_name
        self._outlet_upstream_area = rvar.outlet_upstream_area
    # ---------------------------------------------------------------- #

    # ---------------------------------------------------------------- #
    # Determine next write time
    def __next_update_out_data(self):
        ''' Determine the count for when the next write should occur '''
        # ------------------------------------------------------------ #
        # If monthly, write at (YYYY,MM,1,0,0)
        # b0 is first timestep of next period
        # b1 is end of last timestep of next period

        b0 = self._time_ord
        self._begtime = b0

        if self._nhtfrq == 0:
            if self._timestamp.month == 12:
                b1 = date2num(datetime(self._timestamp.year + 1, 2, 1),
                              TIMEUNITS, calendar=self._calendar)
            else:
                b1 = date2num(datetime(self._timestamp.year,
                                       self._timestamp.month + 1, 1),
                              TIMEUNITS, calendar=self._calendar)

        else:
            b1 = b0 + self._out_data_stepsize
        # ------------------------------------------------------------ #

        # ------------------------------------------------------------ #
        # Get the number of timesteps and datestamp for the next write
        # next_ord is the ord_time when the write will happen
        self._update_count = int(round((b1 - b0) / (self._dt / SECSPERDAY)))
        # ------------------------------------------------------------ #

        # ------------------------------------------------------------ #
        # Get next file names and timeord
        if self._avgflag == 'I':
            self._write_ord = b1
            self.filename = num2date(
                b1, TIMEUNITS,
                calendar=self._calendar).strftime(self._fname_format)
        else:
            self._time_bnds = np.array([[b0, b1]])
            self._write_ord = np.average(self._time_bnds)
            self.filename = num2date(
                b0, TIMEUNITS,
                calendar=self._calendar).strftime(self._fname_format)
        self.rest_filename = num2date(
            b1, TIMEUNITS,
            calendar=self._calendar).strftime(self._fname_format)
        # ------------------------------------------------------------ #

        # ------------------------------------------------------------ #
        # Set the count to zero
        self._count = 0
        # ------------------------------------------------------------ #
    # ---------------------------------------------------------------- #

    # ---------------------------------------------------------------- #
    # Average fields
    def __average(self):
        ''' Take the average based on the number of accumulated timesteps '''
        for field in self._fincl:
            self._temp_data[field] /= self._count
    # ---------------------------------------------------------------- #

    # ---------------------------------------------------------------- #
    # Write grid style history file
    def __write_grid(self):
        ''' Write history file '''

        # ------------------------------------------------------------ #
        # Open file
        f = Dataset(self.filename, 'w', self._file_format)
        # ------------------------------------------------------------ #

        # ------------------------------------------------------------ #
        # Time Variable
        f.createDimension('time', None)

        time = f.createVariable('time', self._ncprec, ('time',))
<<<<<<< HEAD
        time[:] = self._out_times[:self._out_data_i]
        for key, val in share.time.__dict__.iteritems():
=======
        time[:] = self._out_times[:self._out_data_i + 1]
        for key, val in iteritems(share.time):
>>>>>>> abf1d77f
            if val:
                setattr(time, key, val.encode())
        time.calendar = self._calendar.encode()

        if self._avgflag != 'I':
            f.createDimension('nv', 2)

            time.bounds = 'time_bnds'

            time_bnds = f.createVariable('time_bnds', self._ncprec,
                                         ('time', 'nv',), **self.ncvaropts)
<<<<<<< HEAD
            time_bnds[:, :] = self._out_time_bnds[:self._out_data_i]
=======
            time_bnds[:, :] = self._out_time_bnds[:self._out_data_i + 1]
>>>>>>> abf1d77f
        # ------------------------------------------------------------ #

        # ------------------------------------------------------------ #
        # Setup Coordinate Variables
        if self._grid_lons.ndim > 1:
            coords = ('yc', 'xc',)

            # Grid is not regular
            xc = f.createDimension('xc', self._grid_lons.shape[1])
            yc = f.createDimension('yc', self._grid_lons.shape[0])

            xc = f.createVariable('xc', self._ncprec, coords, **self.ncvaropts)
            yc = f.createVariable('yc', self._ncprec, coords, **self.ncvaropts)
            xc[:, :] = self._grid_lons
            yc[:, :] = self._grid_lats

            for key, val in iteritems(share.xc):
                if val:
                    setattr(xc, key, val.encode())

            for key, val in iteritems(share.yc):
                if val:
                    setattr(yc, key, val.encode())

        else:
            coords = ('lat', 'lon',)

            lon = f.createDimension('lon', len(self._grid_lons))
            lat = f.createDimension('lat', len(self._grid_lats))

            lon = f.createVariable('lon', self._ncprec, ('lon',),
                                   **self.ncvaropts)
            lat = f.createVariable('lat', self._ncprec, ('lat',),
                                   **self.ncvaropts)
            lon[:] = self._grid_lons
            lat[:] = self._grid_lats

            for key, val in iteritems(share.lon):
                if val:
                    setattr(lon, key, val.encode())

            for key, val in iteritems(share.lat):
                if val:
                    setattr(lat, key, val.encode())
        # ------------------------------------------------------------ #

        # ------------------------------------------------------------ #
        # Write Fields
        tcoords = ('time',) + coords

        for field in self._fincl:
            var = f.createVariable(field, self._ncprec, tcoords,
                                   **self.ncvaropts)
<<<<<<< HEAD
            var[:, :] = self._out_data[field][:self._out_data_i]
=======
            var[:, :] = self._out_data[field][:self._out_data_i + 1]
>>>>>>> abf1d77f

            for key, val in iteritems(getattr(share, field)):
                if val:
                    setattr(var, key, val.encode())
            var.units = self._units.encode()
            if self._grid_lons.ndim > 1:
                var.coordinates = ' '.join(coords).encode()
        # ------------------------------------------------------------ #

        # ------------------------------------------------------------ #
        # write global attributes
        self._glob_ats.update()
        for key, val in iteritems(self._glob_ats.atts):
            if val:
                setattr(f, key, val.encode())
        # ------------------------------------------------------------ #
        f.close()
        log.info('Finished writing %s', self.filename)
    # ---------------------------------------------------------------- #

    # ---------------------------------------------------------------- #
    # Write array style history file
    def __write_array(self):
        ''' Write history file '''

        # ------------------------------------------------------------ #
        # Open file
        f = Dataset(self.filename, 'w', self._file_format)
        # ------------------------------------------------------------ #

        # ------------------------------------------------------------ #
        # Time Variable
        f.createDimension('time', None)

        time = f.createVariable('time', self._ncprec, ('time',),
                                **self.ncvaropts)
        time[:] = self._out_times[:self._out_data_i]
        for key, val in iteritems(share.time):
            if val:
                setattr(time, key, val.encode())
        time.calendar = self._calendar.encode()

        if self._avgflag != 'I':
            f.createDimension('nv', 2)

            time.bounds = 'time_bnds'

            time_bnds = f.createVariable('time_bnds', self._ncprec,
                                         ('time', 'nv',), **self.ncvaropts)
            time_bnds[:, :] = self._out_time_bnds[:self._out_data_i]
        # ------------------------------------------------------------ #

        # ------------------------------------------------------------ #
        # Setup Coordinate Variables
        coords = ('outlets',)

        f.createDimension('outlets', self._num_outlets)

        nocoords = coords + ('nc_chars',)
        char_names = stringtochar(self._outlet_name)
        f.createDimension(nocoords[1], char_names.shape[1])
        # ------------------------------------------------------------ #

        # ------------------------------------------------------------ #
        # Variables
        outlet_lon = f.createVariable('lon', self._ncprec, coords,
                                      **self.ncvaropts)
        outlet_lat = f.createVariable('lat', self._ncprec, coords,
                                      **self.ncvaropts)
        outlet_x_ind = f.createVariable('outlet_x_ind', NC_INT, coords,
                                        **self.ncvaropts)
        outlet_y_ind = f.createVariable('outlet_y_ind', NC_INT, coords,
                                        **self.ncvaropts)
        outlet_decomp_ind = f.createVariable('outlet_decomp_ind', NC_INT,
                                             coords, **self.ncvaropts)
        onm = f.createVariable('outlet_name', NC_CHAR, nocoords,
                               **self.ncvaropts)

        outlet_lon[:] = self._outlet_lon
        outlet_lat[:] = self._outlet_lat
        outlet_x_ind[:] = self._outlet_x_ind
        outlet_y_ind[:] = self._outlet_y_ind
        outlet_decomp_ind[:] = self._outlet_decomp_ind
        onm[:, :] = char_names

        for key, val in iteritems(share.outlet_lon):
            if val:
                setattr(outlet_lon, key, val.encode())

        for key, val in iteritems(share.outlet_lat):
            if val:
                setattr(outlet_lat, key, val.encode())

        for key, val in iteritems(share.outlet_y_ind):
            if val:
                setattr(outlet_y_ind, key, val.encode())

        for key, val in iteritems(share.outlet_x_ind):
            if val:
                setattr(outlet_x_ind, key, val.encode())

        for key, val in iteritems(share.outlet_decomp_ind):
            if val:
                setattr(outlet_decomp_ind, key, val.encode())

        for key, val in iteritems(share.outlet_name):
            if val:
                setattr(onm, key, val.encode())
        # ------------------------------------------------------------ #

        # ------------------------------------------------------------ #
        # Write Fields
        tcoords = ('time',) + coords

        for field in self._fincl:
            var = f.createVariable(field, self._ncprec, tcoords,
                                   **self.ncvaropts)
            var[:, :] = self._out_data[field][:self._out_data_i]

            for key, val in iteritems(getattr(share, field)):
                if val:
                    setattr(var, key, val.encode())
            var.units = self._units.encode()
        # ------------------------------------------------------------ #

        # ------------------------------------------------------------ #
        # write global attributes
        self._glob_ats.update()
        for key, val in iteritems(self._glob_ats.atts):
            if val:
                setattr(f, key, val.encode())
        f.featureType = 'timeSeries'.encode()
        # ------------------------------------------------------------ #
        f.close()
        log.info('Finished writing %s', self.filename)
    # ---------------------------------------------------------------- #
# -------------------------------------------------------------------- #<|MERGE_RESOLUTION|>--- conflicted
+++ resolved
@@ -518,13 +518,8 @@
         f.createDimension('time', None)
 
         time = f.createVariable('time', self._ncprec, ('time',))
-<<<<<<< HEAD
         time[:] = self._out_times[:self._out_data_i]
-        for key, val in share.time.__dict__.iteritems():
-=======
-        time[:] = self._out_times[:self._out_data_i + 1]
         for key, val in iteritems(share.time):
->>>>>>> abf1d77f
             if val:
                 setattr(time, key, val.encode())
         time.calendar = self._calendar.encode()
@@ -536,11 +531,7 @@
 
             time_bnds = f.createVariable('time_bnds', self._ncprec,
                                          ('time', 'nv',), **self.ncvaropts)
-<<<<<<< HEAD
             time_bnds[:, :] = self._out_time_bnds[:self._out_data_i]
-=======
-            time_bnds[:, :] = self._out_time_bnds[:self._out_data_i + 1]
->>>>>>> abf1d77f
         # ------------------------------------------------------------ #
 
         # ------------------------------------------------------------ #
@@ -594,11 +585,7 @@
         for field in self._fincl:
             var = f.createVariable(field, self._ncprec, tcoords,
                                    **self.ncvaropts)
-<<<<<<< HEAD
             var[:, :] = self._out_data[field][:self._out_data_i]
-=======
-            var[:, :] = self._out_data[field][:self._out_data_i + 1]
->>>>>>> abf1d77f
 
             for key, val in iteritems(getattr(share, field)):
                 if val:
