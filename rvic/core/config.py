--- conflicted
+++ resolved
@@ -82,11 +82,7 @@
 
 # -------------------------------------------------------------------- #
 def isfloat(x):
-<<<<<<< HEAD
-    """Test if value is a float"""
-=======
-    '''Test of value is a float'''
->>>>>>> 9452a14d
+    '''Test if value is a float'''
     try:
         float(x)
     except ValueError:
