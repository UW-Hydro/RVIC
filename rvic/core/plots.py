"""
plots.py
"""
import os
import logging
from .log import LOG_NAME
import numpy as np
from datetime import date
try:
    import matplotlib
    matplotlib.use('Agg')
    import matplotlib.pyplot as plt
    matplotlib_available = True
    try:
        from mpl_toolkits.basemap import Basemap
        basemap_available = False
    except:
        basemap_available = False
except:
    matplotlib_available = False


# -------------------------------------------------------------------- #
# create logger
log = logging.getLogger(LOG_NAME)
# -------------------------------------------------------------------- #


# -------------------------------------------------------------------- #
def uhs(data, title, case_id, plot_dir):
    """
    Plot diagnostic plot showing all unit hydrographs
    """
    today = date.today().strftime('%Y%m%d')
    file_name = "{0}_{1}_{2}.png".format(title.lower().replace(" ", "_"),
                                         case_id.lower().replace(" ", "_"),
                                         today)
    pfname = os.path.join(plot_dir, file_name)

    fig = plt.figure()
    plt.plot(data)
    plt.title(title)
    plt.xlabel('timesteps')
    plt.ylabel('unit-hydrograph')
    fig.savefig(pfname)

    return pfname
# -------------------------------------------------------------------- #


# -------------------------------------------------------------------- #
def _fractions_grid(data, dom_x, dom_y, title, case_id, plot_dir):
    """
    Plot diagnostic plots of fraction variables
    """
    # ---------------------------------------------------------------- #
    # Plot Fractions
    today = date.today().strftime('%Y%m%d')
    file_name = "{0}_{1}_{2}.png".format(title.lower().replace(" ", "_"),
                                         case_id.lower().replace(" ", "_"),
                                         today)
    pfname = os.path.join(plot_dir, file_name)

    mask = data <= 0.0
    data = np.ma.array(data, mask=mask)

    cmap = matplotlib.cm.cool
    cmap.set_bad(color='w')

    fig = plt.figure()
    plt.pcolormesh(data, cmap=cmap)
    plt.autoscale(tight=True)
    plt.axis('tight')
    plt.colorbar()
    plt.title(title)
    plt.xlabel('x')
    plt.ylabel('y')
    # plt.gca().invert_yaxis()
    fig.savefig(pfname)
    # ---------------------------------------------------------------- #
    return pfname
# -------------------------------------------------------------------- #


# -------------------------------------------------------------------- #
def _fractions_map(data, dom_x, dom_y, title, case_id, plot_dir):
    """
    Plot diagnostic plots of fraction variables using Basemap
    """
    # ---------------------------------------------------------------- #
    # Plot Fractions
    today = date.today().strftime('%Y%m%d')
    file_name = "{0}_{1}_{2}.png".format(title.lower().replace(" ", "_"),
                                         case_id.lower().replace(" ", "_"),
                                         today)
    pfname = os.path.join(plot_dir, file_name)

    fig = plt.figure(figsize=(8, 8))
    fig.add_axes([0.1, 0.1, 0.8, 0.8])

    dom_x[dom_x < 0] += 360.0

    mask = data <= 0.0
    data = np.ma.array(data, mask=mask)

    cmap = matplotlib.cm.cool
    cmap.set_bad(color='w')

    # define projection
<<<<<<< HEAD
    midx = int(dom_x.shape[1] / 2)
    midy = int(dom_x.shape[0] / 2)
=======
    midx = int(dom_x.shape[1]/2)
    midy = int(dom_x.shape[0]/2)
>>>>>>> 2379f6ee

    projection = {'projection': 'stere',
                  'lon_0': dom_x[-1, midx],
                  'lat_0': dom_y[midy, midx],
                  'llcrnrlat': dom_y[-1, 0],
                  'urcrnrlat': dom_y[0, -1],
                  'llcrnrlon': dom_x[-1, 0],
                  'urcrnrlon': dom_x[0, -1],
                  'resolution': 'l'}

    log.debug('Projection: %s', projection)

    m = Basemap(**projection)

    m.drawcoastlines()
    m.drawcountries()

    # draw parallels.
    parallels = np.arange(-90., 90, 10.)
    m.drawparallels(parallels, labels=[1, 0, 0, 0])

    # draw meridians
    meridians = np.arange(-180., 180., 10.)
    m.drawmeridians(meridians, labels=[0, 0, 0, 1])

    x, y = m(dom_x, dom_y)  # compute map proj coordinates.
    cs = m.pcolormesh(x, y, data, cmap=cmap)
    m.colorbar(cs, location='right', pad="5%")
    plt.title(title)
    fig.savefig(pfname)
    # ---------------------------------------------------------------- #
    return pfname
# -------------------------------------------------------------------- #


# -------------------------------------------------------------------- #
def _fractions_dummy(data, dom_x, dom_y, title, case_id, plot_dir):
    """
    Pass on plotting
    """
    pfname = 'None <-- could not import matplotlib'
    pass
    # ---------------------------------------------------------------- #
    return pfname
# -------------------------------------------------------------------- #

# -------------------------------------------------------------------- #
# Set function aliases
if matplotlib_available and basemap_available:
    fractions = _fractions_map
elif matplotlib_available and not basemap_available:
    fractions = _fractions_grid
elif not matplotlib_available or not basemap_available:
    fractions = _fractions_dummy
# -------------------------------------------------------------------- #<|MERGE_RESOLUTION|>--- conflicted
+++ resolved
@@ -107,13 +107,8 @@
     cmap.set_bad(color='w')
 
     # define projection
-<<<<<<< HEAD
     midx = int(dom_x.shape[1] / 2)
     midy = int(dom_x.shape[0] / 2)
-=======
-    midx = int(dom_x.shape[1]/2)
-    midy = int(dom_x.shape[0]/2)
->>>>>>> 2379f6ee
 
     projection = {'projection': 'stere',
                   'lon_0': dom_x[-1, midx],
