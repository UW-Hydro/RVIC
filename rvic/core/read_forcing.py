# -*- coding: utf-8 -*-
'''
read_forcings.py
'''

import os
import numpy as np
from calendar import monthrange
from bisect import bisect_right
from netCDF4 import Dataset, date2num, date2index, num2date
from logging import getLogger
from .log import LOG_NAME
from .time_utility import ord_to_datetime
from .share import MMPERMETER, CMPERMETER, WATERDENSITY, TIMEUNITS, SECSPERDAY
from .pycompat import pyrange

# -------------------------------------------------------------------- #
# create logger
log = getLogger(LOG_NAME)
# -------------------------------------------------------------------- #


# -------------------------------------------------------------------- #
# Data Model
class DataModel(object):
    '''RVIC Forcing Data Model Class'''

    # ---------------------------------------------------------------- #
    # Initialize
    def __init__(self, path, file_str, time_fld, lat_fld, liq_flds,
                 start, end):

        self.path = path
        self.time_fld = time_fld
        self.lat_fld = lat_fld
        if isinstance(liq_flds, list):
            self.liq_flds = liq_flds
        else:
            self.liq_flds = [liq_flds]
        self.ice_flds = []
        self.files = []
        self.start_dates = []
        self.end_ords = []
        self.current_file = 'Null'
        self.current_tint = 0
        self.fld_mult = {}

        if start:
            if type(start) in [float, int]:
                start = [int(start)]
                end = [int(end)]
            else:
                start = list(map(int, start.split('-')))
                end = list(map(int, end.split('-')))

        # single files without year in them
        if not start:
            self.files.append(os.path.join(self.path, file_str))

        # yearly files
        elif len(start) == 1:
            for year in pyrange(start[0], end[0] + 1):
                self.files.append(os.path.join(self.path,
                                  file_str.replace('$YYYY',
                                                   '{0:04d}'.format(year))))

        # Monthly
        elif len(start) == 2:
            year = start[0]
            month = start[1]
            while True:
                self.files.append(
                    os.path.join(
                        self.path,
                        file_str.replace(
                            '$YYYY',
                            '{0:04d}'.format(year)).replace(
                                '$MM', '{0:02d}'.format(month))))
                if year == end[0] and month == end[1]:
                    break
                else:
                    if month == 12:
                        year += 1
                        month = 1
                    else:
                        month += 1

        # Daily files
        elif len(start) == 3:
            year = start[0]
            month = start[1]
            day = start[2]
            while True:
                self.files.append(
                    os.path.join(
                        self.path,
                        file_str.replace(
                            '$YYYY',
                            '{0:04d}'.format(year)).replace(
                                '$MM',
                                '{0:02d}'.format(month)).replace(
                                    '$DD',
                                    '{0:02d}'.format(day))))
                if year == end[0] and month == end[1] and day == end[2]:
                    break
                else:
                    if day == monthrange(year, month)[1]:
                        day = 1
                        if month == 12:
                            year += 1
                            month = 1
                        else:
                            month += 1
                    else:
                        day += 1
        # ------------------------------------------------------------ #

        # ------------------------------------------------------------ #
        # find time bounds and timestep for input files
        for i, fname in enumerate(self.files):
            log.info('reading forcing file: %s', fname)
            f = Dataset(fname, 'r')
            self.start_dates.append(f.variables[self.time_fld][0])
            self.end_ords.append(f.variables[self.time_fld][-1])

            if i == 0:
                # get the calendar and units information
                self.calendar = f.variables[self.time_fld].calendar
                self.time_units = f.variables[self.time_fld].units
                time_series = f.variables[self.time_fld][:]

                # determine the latitude order
                lats = f.variables[self.lat_fld][:]
                if lats.ndim == 1:
                    if lats[-1] > lats[0]:
                        log.debug('Input fluxes came in upside down, flipping '
                                  'params and maybe domain.')
                        self.lat0_is_min = True
                    else:
                        self.lat0_is_min = False
                else:
                    self.lat0_is_min = False
            else:
                # check that the units match the first file
                if f.variables[self.time_fld].units != self.time_units:
                    raise ValueError('Units do not match in input files')
                if f.variables[self.time_fld].calendar != self.calendar:
                    raise ValueError('Calendars do not match in input files')

                time_series = np.append(time_series,
                                        f.variables[self.time_fld][:])

            f.close()

        self.end = ord_to_datetime(self.end_ords[-1], self.time_units,
                                   calendar=self.calendar)
        # ------------------------------------------------------------ #

        # ------------------------------------------------------------ #
        # find timestep information
        if len(time_series) > 1:
            t0 = date2num(num2date(time_series[0], self.time_units,
                                   calendar=self.calendar),
                          TIMEUNITS, calendar=self.calendar)
            t1 = date2num(num2date(time_series[1], self.time_units,
                                   calendar=self.calendar),
                          TIMEUNITS, calendar=self.calendar)
            self.secs_per_step = (t1 - t0) * SECSPERDAY
        else:
            raise ValueError('Need more than 1 forcing timestep in order to '
                             'calculate timestep')
        # ------------------------------------------------------------ #
    # ---------------------------------------------------------------- #

    # ---------------------------------------------------------------- #
    def start(self, timestamp, rout_var):
        '''Initialize the first files inputs'''
        # ------------------------------------------------------------ #
        # find and open first file
        self.ordtime = date2num(timestamp, self.time_units,
                                calendar=self.calendar)

        if len(self.files) == 1:
            self.current_filenum = 0
        else:
            self.current_filenum = bisect_right(self.start_dates,
                                                self.ordtime) - 1

        log.debug('Filenum %s', self.current_filenum)

        self.current_file = self.files[self.current_filenum]
        self.current_fhdl = Dataset(self.current_file, 'r')

        try:
            self.current_tind = date2index(
                timestamp, self.current_fhdl.variables[self.time_fld])
        except Exception as e:
            log.error(num2date(self.start_dates, self.time_units,
                               calendar=self.calendar))
            log.error('timestamp: %s', timestamp)
            log.exception(e)
            raise
        # ------------------------------------------------------------ #

        # ------------------------------------------------------------ #
        # find multiplier for units all fields will be in liquid flux
        # (kg m-2 s-1)
        # Todo: use udunits to convert units
        for fld in self.liq_flds:
            units = self.current_fhdl.variables[fld].units

            if units in ['kg/m2*s', 'kg m-2 s-1', 'kg m^-2 s^-1',
                         'kg*m-2*s-1', 'kg s-1 m-2']:
                self.fld_mult[fld] = 1.0
<<<<<<< HEAD
            elif units in ['mm', 'MM', 'millimeters', 'Millimeters']:
                self.fld_mult[fld] = (WATERDENSITY / MMPERMETER /
                                      self.secs_per_step)
=======
            elif units in ['mm', 'MM', 'milimeters', 'Milimeters']:
                self.fld_mult[fld] = WATERDENSITY / MMPERMETER / self.secs_per_step
>>>>>>> 1b220c8e
            elif units in ['m', 'M', 'meters', 'Meters']:
                self.fld_mult[fld] = WATERDENSITY / self.secs_per_step
            elif units in ['cm', 'CM', 'centimeters', 'Centimeters']:
                self.fld_mult[fld] = (WATERDENSITY / CMPERMETER /
                                      self.secs_per_step)
            else:
                raise ValueError('unknown forcing units: %s' % units)
        # ------------------------------------------------------------ #

        # ------------------------------------------------------------ #
        # Compare rout_var mask to forcing mask
        for fld in self.liq_flds:
            self.current_fhdl.variables[fld].set_auto_maskandscale(False)
            try:
                fill_val = getattr(self.current_fhdl.variables[fld],
                                   '_FillValue')
                fmask = np.squeeze(
                    self.current_fhdl.variables[fld][0]) == fill_val

                if np.any(fmask[rout_var.source_y_ind, rout_var.source_x_ind]):
                    log.error('There are fill values in the routing domain')
                    log.error('Can not continue...')
                    raise ValueError('Exiting now due to fill values being '
                                     'inside the domain defined by the RVIC '
                                     'parameter file')

            except AttributeError:
                pass
        # ------------------------------------------------------------ #
    # ---------------------------------------------------------------- #

    # ---------------------------------------------------------------- #
    def read(self, timestamp):
        '''Read the current timestamp from the data stream '''

        # ------------------------------------------------------------ #
        # Get the current data index location
        if self.current_tind == len(
                self.current_fhdl.variables[self.time_fld]):
            # close file and open next
            self.current_fhdl.close()
            self.current_filenum += 1
            self.current_file = self.files[self.current_filenum]
            self.current_fhdl = Dataset(self.current_file, 'r')
            self.current_tind = 0
        # ------------------------------------------------------------ #

        # ------------------------------------------------------------ #
        # check that the timestamp is what was expected
        expected_timestamp = ord_to_datetime(
            self.current_fhdl.variables[self.time_fld][self.current_tind],
            self.time_units,
            calendar=self.calendar)
        if timestamp != expected_timestamp:
            log.warning('Timestamp is not what was expected')
            log.warning('Got timestamp %s', timestamp)
            log.warning('Expected timestamp %s', expected_timestamp)

            # Attempt to find the correct timestamp
            self.ordtime = date2num(
                timestamp,
                self.current_fhdl.variables[self.time_fld].units,
                calendar=self.calendar)

            # check to make sure the timestamp exists in input dataset
            if self.ordtime > max(self.end_ords):
                raise ValueError('Timestamp is exceeds date range in '
                                 'input files')

            new_filenum = bisect_right(self.start_dates, self.ordtime) - 1
            if new_filenum != self.current_filenum:
                # close the current file and open a new one
                self.current_fhdl.close()
                self.current_file = self.files[new_filenum]
                self.current_fhdl = Dataset(self.current_file, 'r')

            self.current_tind = date2index(
                timestamp, self.current_fhdl.variables[self.time_fld])
        # ------------------------------------------------------------ #

        # ------------------------------------------------------------ #
        # Get the liquid fluxes
        log.info('getting fluxes for %s (%s)', timestamp, self.current_tind)
        forcing = {}
        for flux, fields in (('LIQ', self.liq_flds), ('ICE', self.ice_flds)):
            for i, fld in enumerate(fields):
                # set auto_maskandscale to False to avoid slowdown from numpy
                # masked array
                self.current_fhdl.variables[fld].set_auto_maskandscale(False)
                temp = self.current_fhdl.variables[fld][self.current_tind]
                fill_val = getattr(self.current_fhdl.variables[fld],
                                   '_FillValue', None)
                # replace fill values with numpy.nan
                if fill_val is not None:
                    temp[temp == fill_val] = np.nan

                if i == 0:
                    forcing[flux] = self.fld_mult[fld] * temp
                else:
                    forcing[flux] += self.fld_mult[fld] * temp

        # move forward one step
        self.current_tind += 1

        for field in forcing:
            forcing[field] = forcing[field].astype(np.float64)

        return forcing
        # ------------------------------------------------------------ #
    # ---------------------------------------------------------------- #
# -------------------------------------------------------------------- #<|MERGE_RESOLUTION|>--- conflicted
+++ resolved
@@ -212,14 +212,8 @@
             if units in ['kg/m2*s', 'kg m-2 s-1', 'kg m^-2 s^-1',
                          'kg*m-2*s-1', 'kg s-1 m-2']:
                 self.fld_mult[fld] = 1.0
-<<<<<<< HEAD
-            elif units in ['mm', 'MM', 'millimeters', 'Millimeters']:
-                self.fld_mult[fld] = (WATERDENSITY / MMPERMETER /
-                                      self.secs_per_step)
-=======
             elif units in ['mm', 'MM', 'milimeters', 'Milimeters']:
                 self.fld_mult[fld] = WATERDENSITY / MMPERMETER / self.secs_per_step
->>>>>>> 1b220c8e
             elif units in ['m', 'M', 'meters', 'Meters']:
                 self.fld_mult[fld] = WATERDENSITY / self.secs_per_step
             elif units in ['cm', 'CM', 'centimeters', 'Centimeters']:
