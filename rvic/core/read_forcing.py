# -*- coding: utf-8 -*-
"""
read_forcings.py
"""

import os
import numpy as np
from calendar import monthrange
from bisect import bisect_right
from netCDF4 import Dataset, date2num, date2index, num2date
from logging import getLogger
from .log import LOG_NAME
from .time_utility import ord_to_datetime
from .share import MMPERMETER, CMPERMETER, WATERDENSITY, TIMEUNITS, SECSPERDAY
from .pycompat import pyrange

# -------------------------------------------------------------------- #
# create logger
log = getLogger(LOG_NAME)
# -------------------------------------------------------------------- #


# -------------------------------------------------------------------- #
# Data Model
class DataModel(object):
    """ RVIC Forcing Data Model Class"""

    # ---------------------------------------------------------------- #
    # Initialize
    def __init__(self, path, file_str, time_fld, lat_fld, liq_flds,
                 start, end):

        self.path = path
        self.time_fld = time_fld
        self.lat_fld = lat_fld
        if isinstance(liq_flds, list):
            self.liq_flds = liq_flds
        else:
            self.liq_flds = [liq_flds]
        self.ice_flds = []
        self.files = []
        self.start_dates = []
        self.end_ords = []
        self.current_file = 'Null'
        self.current_tint = 0
        self.fld_mult = {}

        if start:
            if type(start) in [float, int]:
                start = [int(start)]
                end = [int(end)]
            else:
                start = list(map(int, start.split('-')))
                end = list(map(int, end.split('-')))

        # single files without year in them
        if not start:
            self.files.append(os.path.join(self.path, file_str))

        # yearly files
        elif len(start) == 1:
            for year in pyrange(start[0], end[0] + 1):
                self.files.append(os.path.join(self.path,
                                  file_str.replace('$YYYY',
                                                   "{0:04d}".format(year))))

        # Monthly
        elif len(start) == 2:
            year = start[0]
            month = start[1]
            while True:
                self.files.append(
                    os.path.join(
                        self.path,
                        file_str.replace(
                            '$YYYY',
                            "{0:04d}".format(year)).replace(
                                '$MM', "{0:02d}".format(month))))
                if year == end[0] and month == end[1]:
                    break
                else:
                    if month == 12:
                        year += 1
                        month = 1
                    else:
                        month += 1

        # Daily files
        elif len(start) == 3:
            year = start[0]
            month = start[1]
            day = start[2]
            while True:
                self.files.append(
                    os.path.join(
                        self.path,
                        file_str.replace(
                            '$YYYY',
                            "{0:04d}".format(year)).replace(
                                '$MM',
                                "{0:02d}".format(month)).replace(
                                    '$DD',
                                    "{0:02d}".format(day))))
                if year == end[0] and month == end[1] and day == end[2]:
                    break
                else:
                    if day == monthrange(year, month)[1]:
                        day = 1
                        if month == 12:
                            year += 1
                            month = 1
                        else:
                            month += 1
                    else:
                        day += 1
        # ------------------------------------------------------------ #

        # ------------------------------------------------------------ #
        # find time bounds and timestep for input files
        for i, fname in enumerate(self.files):
            log.info('reading forcing file: %s', fname)
            f = Dataset(fname, 'r')
            self.start_dates.append(f.variables[self.time_fld][0])
            self.end_ords.append(f.variables[self.time_fld][-1])

            if i == 0:
                # get the calendar and units information
                self.calendar = f.variables[self.time_fld].calendar
                self.time_units = f.variables[self.time_fld].units
                time_series = f.variables[self.time_fld][:]

                # determine the latitude order
                lats = f.variables[self.lat_fld][:]
                if lats.ndim == 1:
                    if lats[-1] > lats[0]:
                        log.debug('Input fluxes came in upside down, flipping '
                                  'params and maybe domain.')
                        self.lat0_is_min = True
                    else:
                        self.lat0_is_min = False
                else:
                    self.lat0_is_min = False
            else:
                # check that the units match the first file
                if f.variables[self.time_fld].units != self.time_units:
                    raise ValueError('Units do not match in input files')
                if f.variables[self.time_fld].calendar != self.calendar:
                    raise ValueError('Calendars do not match in input files')

                time_series = np.append(time_series,
                                        f.variables[self.time_fld][:])

            f.close()

        self.end = ord_to_datetime(self.end_ords[-1], self.time_units,
                                   calendar=self.calendar)
        # ------------------------------------------------------------ #

        # ------------------------------------------------------------ #
        # find timestep information
        if len(time_series) > 1:
            t0 = date2num(num2date(time_series[0], self.time_units,
                                   calendar=self.calendar),
                          TIMEUNITS, calendar=self.calendar)
            t1 = date2num(num2date(time_series[1], self.time_units,
                                   calendar=self.calendar),
                          TIMEUNITS, calendar=self.calendar)
            self.secs_per_step = (t1 - t0) * SECSPERDAY
        else:
            raise ValueError('Need more than 1 forcing timestep in order to '
                             'calculate timestep')
        # ------------------------------------------------------------ #
    # ---------------------------------------------------------------- #

    # ---------------------------------------------------------------- #
    def start(self, timestamp, rout_var):
        """ Initialize the first files inputs"""
        # ------------------------------------------------------------ #
        # find and open first file
        self.ordtime = date2num(timestamp, self.time_units,
                                calendar=self.calendar)

        if len(self.files) == 1:
            self.current_filenum = 0
        else:
            self.current_filenum = bisect_right(self.start_dates,
                                                self.ordtime) - 1

        log.debug('Filenum %s', self.current_filenum)

        self.current_file = self.files[self.current_filenum]
        self.current_fhdl = Dataset(self.current_file, 'r')

        try:
            self.current_tind = date2index(
                timestamp, self.current_fhdl.variables[self.time_fld])
        except Exception as e:
            log.error(num2date(self.start_dates, self.time_units,
                               calendar=self.calendar))
            log.error('timestamp: %s', timestamp)
            log.exception(e)
            raise
        # ------------------------------------------------------------ #

        # ------------------------------------------------------------ #
        # find multiplier for units all fields will be in liquid flux
        # (kg m-2 s-1)
        for fld in self.liq_flds:
            units = self.current_fhdl.variables[fld].units

            if units in ['kg/m2*s', 'kg m-2 s-1', 'kg m^-2 s^-1',
                         'kg*m-2*s-1', 'kg s-1 m-2']:
                self.fld_mult[fld] = 1.0
<<<<<<< HEAD
            elif units in ['mm', 'MM', 'milimeters', 'Milimeters']:
                self.fld_mult[fld] = (WATERDENSITY / MMPERMETER /
                                      self.secs_per_step)
=======
            elif units in ['mm', 'MM', 'milimeters', 'Milimeters', 'mm.d-1']:
                self.fld_mult[fld] = WATERDENSITY / MMPERMETER / self.secs_per_step
>>>>>>> e74b4686
            elif units in ['m', 'M', 'meters', 'Meters']:
                self.fld_mult[fld] = WATERDENSITY / self.secs_per_step
            elif units in ['cm', 'CM', 'centimeters', 'Centimeters']:
                self.fld_mult[fld] = (WATERDENSITY / CMPERMETER /
                                      self.secs_per_step)
            else:
                raise ValueError('unknown forcing units: %s' % units)
        # ------------------------------------------------------------ #

        # ------------------------------------------------------------ #
        # Compare rout_var mask to forcing mask
        for fld in self.liq_flds:
            self.current_fhdl.variables[fld].set_auto_maskandscale(False)
            try:
                fill_val = getattr(self.current_fhdl.variables[fld],
                                   '_FillValue')
                fmask = np.squeeze(
                    self.current_fhdl.variables[fld][0]) == fill_val

                if np.any(fmask[rout_var.source_y_ind, rout_var.source_x_ind]):
                    log.error('There are fill values in the routing domain')
                    log.error('Can not continue...')
                    raise ValueError('Exiting now due to fill values being '
                                     'inside the domain defined by the RVIC '
                                     'parameter file')

            except AttributeError:
                pass
        # ------------------------------------------------------------ #
    # ---------------------------------------------------------------- #

    # ---------------------------------------------------------------- #
    def read(self, timestamp):
        """ Read the current timestamp from the data stream """

        # ------------------------------------------------------------ #
        # Get the current data index location
        if self.current_tind == len(
                self.current_fhdl.variables[self.time_fld]):
            # close file and open next
            self.current_fhdl.close()
            self.current_filenum += 1
            self.current_file = self.files[self.current_filenum]
            self.current_fhdl = Dataset(self.current_file, 'r')
            self.current_tind = 0
        # ------------------------------------------------------------ #

        # ------------------------------------------------------------ #
        # check that the timestamp is what was expected
        expected_timestamp = ord_to_datetime(
            self.current_fhdl.variables[self.time_fld][self.current_tind],
            self.time_units,
            calendar=self.calendar)
        if timestamp != expected_timestamp:
            log.warning('Timestamp is not what was expected')
            log.warning('Got timestamp %s', timestamp)
            log.warning('Expected timestamp %s', expected_timestamp)

            # Attempt to find the correct timestamp
            self.ordtime = date2num(
                timestamp,
                self.current_fhdl.variables[self.time_fld].units,
                calendar=self.calendar)

            # check to make sure the timestamp exists in input dataset
            if self.ordtime > max(self.end_ords):
                raise ValueError('Timestamp is exceeds date range in '
                                 'input files')

            new_filenum = bisect_right(self.start_dates, self.ordtime) - 1
            if new_filenum != self.current_filenum:
                # close the current file and open a new one
                self.current_fhdl.close()
                self.current_file = self.files[new_filenum]
                self.current_fhdl = Dataset(self.current_file, 'r')

            self.current_tind = date2index(
                timestamp, self.current_fhdl.variables[self.time_fld])
        # ------------------------------------------------------------ #

        # ------------------------------------------------------------ #
        # Get the liquid fluxes
        log.info('getting fluxes for %s (%s)', timestamp, self.current_tind)
        forcing = {}
        for i, fld in enumerate(self.liq_flds):
            self.current_fhdl.variables[fld].set_auto_maskandscale(False)
            if i == 0:
                forcing['LIQ'] = \
                    (self.fld_mult[fld] *
                     self.current_fhdl.variables[fld][self.current_tind, :, :])
            else:
                forcing['LIQ'] += \
                    (self.fld_mult[fld] *
                     self.current_fhdl.variables[fld][self.current_tind, :, :])

        for i, fld in enumerate(self.ice_flds):
            self.current_fhdl.variables[fld].set_auto_maskandscale(False)
            if i == 0:
                forcing['ICE'] = \
                    (self.fld_mult[fld] *
                     self.current_fhdl.variables[fld][self.current_tind, :, :])
            else:
                forcing['ICE'] += \
                    (self.fld_mult[fld] *
                     self.current_fhdl.variables[fld][self.current_tind, :, :])

        # move forward one step
        self.current_tind += 1

        for field in forcing:
            forcing[field] = forcing[field].astype(np.float64)

        return forcing
        # ------------------------------------------------------------ #
    # ---------------------------------------------------------------- #
# -------------------------------------------------------------------- #<|MERGE_RESOLUTION|>--- conflicted
+++ resolved
@@ -211,14 +211,9 @@
             if units in ['kg/m2*s', 'kg m-2 s-1', 'kg m^-2 s^-1',
                          'kg*m-2*s-1', 'kg s-1 m-2']:
                 self.fld_mult[fld] = 1.0
-<<<<<<< HEAD
-            elif units in ['mm', 'MM', 'milimeters', 'Milimeters']:
+            elif units in ['mm', 'MM', 'milimeters', 'Milimeters', 'mm.d-1']:
                 self.fld_mult[fld] = (WATERDENSITY / MMPERMETER /
                                       self.secs_per_step)
-=======
-            elif units in ['mm', 'MM', 'milimeters', 'Milimeters', 'mm.d-1']:
-                self.fld_mult[fld] = WATERDENSITY / MMPERMETER / self.secs_per_step
->>>>>>> e74b4686
             elif units in ['m', 'M', 'meters', 'Meters']:
                 self.fld_mult[fld] = WATERDENSITY / self.secs_per_step
             elif units in ['cm', 'CM', 'centimeters', 'Centimeters']:
