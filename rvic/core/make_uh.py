"""
make_uh.py

PROGRAM rout, Python-Version, written by Joe Hamman winter 2012/2013
Routing algorithm developed by D. Lohmann.

Terminology:
- basin refers to the basin mask given in the RVIC parameter file
- catachment refers to the set of points upstream from the outlet
__________________________________
REVISION HISTORY
--------
July 2013, Joe Hamman
Removed read and write functions to make more modular.
Now called from make_parameters.py
"""

import numpy as np
import logging
from scipy.interpolate import interp1d
from .utilities import latlon2yx
from .share import SECSPERDAY
from .log import LOG_NAME
from .pycompat import pyzip, pyrange

# -------------------------------------------------------------------- #
# create logger
log = logging.getLogger(LOG_NAME)
# -------------------------------------------------------------------- #


# -------------------------------------------------------------------- #
def rout(pour_point, uh_box, fdr_data, fdr_atts, rout_dict):
    """
    Make the Unit Hydrograph Grid
    """
    log.info("Starting routing program for point: %s", pour_point)
    # ---------------------------------------------------------------- #
    # Unpack a few structures
    uh_t = uh_box['time']
    uh_box = uh_box['func']
    # ---------------------------------------------------------------- #

    # ---------------------------------------------------------------- #
    # Find Basin Dims and ID
    basin_id = fdr_data[rout_dict['BASIN_ID_VAR']][pour_point.routy,
                                                   pour_point.routx]

    log.info('Input Latitude: %f', pour_point.lat)
    log.info('Input Longitude: %f', pour_point.lon)
    log.info('Global Basid ID: %i', basin_id)

    y_inds, x_inds = \
        np.nonzero(fdr_data[rout_dict['BASIN_ID_VAR']] == basin_id)
    y = np.apyrange(len(fdr_data[rout_dict['LATITUDE_VAR']]))
    x = np.apyrange(len(fdr_data[rout_dict['LONGITUDE_VAR']]))

    x_min = min(x[x_inds])
    x_max = max(x[x_inds]) + 1
    y_min = min(y[y_inds])
    y_max = max(y[y_inds]) + 1
    # ---------------------------------------------------------------- #

    # ---------------------------------------------------------------- #
    # Create the Basin Dictionary, a subset of the fdr_data
    basin = {}
    basin['lat'] = fdr_data[rout_dict['LATITUDE_VAR']][y_min:y_max]
    basin['lon'] = fdr_data[rout_dict['LONGITUDE_VAR']][x_min:x_max]
    basin['basin_id'] = fdr_data[rout_dict['BASIN_ID_VAR']][y_min:y_max,
                                                            x_min:x_max]
    basin['flow_direction'] = \
        fdr_data[rout_dict['FLOW_DIRECTION_VAR']][y_min:y_max, x_min:x_max]
    basin['flow_distance'] = \
        fdr_data[rout_dict['FLOW_DISTANCE_VAR']][y_min:y_max, x_min:x_max]
    basin['velocity'] = fdr_data['velocity'][y_min:y_max, x_min:x_max]
    basin['diffusion'] = fdr_data['diffusion'][y_min:y_max, x_min:x_max]

    log.debug('Grid cells in subset: %i', basin['velocity'].size)

    pour_point.basiny, pour_point.basinx = latlon2yx(plats=pour_point.lat,
                                                     plons=pour_point.lon,
                                                     glats=basin['lat'],
                                                     glons=basin['lon'])
    # ---------------------------------------------------------------- #

    # ---------------------------------------------------------------- #
    # Create the rout_data Dictionary
    rout_data = {'lat': basin['lat'], 'lon': basin['lon'],
                 'dom_x_min': x_min, 'dom_y_min': y_min,
                 'dom_x_max': x_max, 'dom_y_max': y_max}
    log.debug('Clipping indicies:')
    log.debug('dom_x_min: %s', rout_data['dom_x_min'])
    log.debug('dom_x_max: %s', rout_data['dom_x_max'])
    log.debug('dom_y_min: %s', rout_data['dom_y_min'])
    log.debug('dom_y_max: %s', rout_data['dom_y_max'])
    # ---------------------------------------------------------------- #
    # Determine/Set flow direction syntax
    # Flow directions {north, northeast, east, southeast,
    # south, southwest, west, northwest}
    if 'VIC' in fdr_atts[rout_dict['FLOW_DIRECTION_VAR']] or \
            fdr_data[rout_dict['FLOW_DIRECTION_VAR']].max() < 10:
        # VIC Directions: http://www.hydro.washington.edu/Lettenmaier/Models/\
        # VIC/Documentation/Routing/FlowDirection.shtml
        dy = {1: -1, 2: -1, 3: 0, 4: 1,
              5: 1, 6: 1, 7: 0, 8: -1}
        dx = {1: 0, 2: 1, 3: 1, 4: 1,
              5: 0, 6: -1, 7: -1, 8: - 1}
        log.debug('Using VIC flow directions (1-8).')
    else:
        # ARCMAP Directions: http://webhelp.esri.com/arcgisdesktop/9.2/\
        # index.cfm?TopicName=flow_direction
        dy = {64: -1, 128: -1, 1: 0, 2: 1,
              4: 1, 8: 1, 16: 0, 32: -1}
        dx = {64: 0, 128: 1, 1: 1, 2: 1,
              4: 0, 8: -1, 16: -1, 32: -1}
        log.debug('Using ARCMAP flow directions (1-128).')
    # ---------------------------------------------------------------- #

    # ---------------------------------------------------------------- #
    # Find timestep (timestep is determined from uh_BOX input file)
    input_interval = find_ts(uh_t)
    rout_data['unit_hydrograph_dt'] = input_interval
    t_cell = int(rout_dict['CELL_FLOWDAYS'] * SECSPERDAY / input_interval)
    t_uh = int(rout_dict['BASIN_FLOWDAYS'] * SECSPERDAY / input_interval)
    # ---------------------------------------------------------------- #

    # ---------------------------------------------------------------- #
    # Read direction grid and find to_col (to_x) and to_row (to_y)
    to_y, to_x = read_direction(basin['flow_direction'], dy, dx)
    # ---------------------------------------------------------------- #

    # ---------------------------------------------------------------- #
    # Find all grid cells upstream of pour point
    catchment, rout_data['fraction'] = search_catchment(to_y, to_x, pour_point,
                                                        basin['basin_id'],
                                                        basin_id)
    # ---------------------------------------------------------------- #

    # ---------------------------------------------------------------- #
    # Make uh for each grid cell upstream of basin pour point
    # (linear routing model - Saint-Venant equation)
    uh = make_uh(input_interval, t_cell, catchment['y_inds'],
                 catchment['x_inds'], basin['velocity'], basin['diffusion'],
                 basin['flow_distance'])
    # ---------------------------------------------------------------- #
    # Make uh_river by incrementally moving upstream comining uh functions
    uh_river = make_grid_uh_river(t_uh, t_cell, uh, to_y, to_x, pour_point,
                                  catchment['y_inds'], catchment['x_inds'],
                                  catchment['count_ds'])
    # ---------------------------------------------------------------- #
    # Make uh_s for each grid cell upstream of basin pour point
    # (combine IRFs for all grid cells in flow path)
    uh_s = make_grid_uh(t_uh, t_cell, uh_river, uh_box, to_y, to_x,
                        catchment['y_inds'], catchment['x_inds'],
                        catchment['count_ds'])
    # ---------------------------------------------------------------- #

    # ---------------------------------------------------------------- #
    # Agregate to output timestep
    rout_data['unit_hydrograph'] = adjust_uh_timestep(
            uh_s, t_uh, input_interval, rout_dict['OUTPUT_INTERVAL'],
            catchment['x_inds'], catchment['y_inds'])
    # ---------------------------------------------------------------- #
    return rout_data
# -------------------------------------------------------------------- #


# -------------------------------------------------------------------- #
# Find the Timestep from the uh box
def find_ts(uh_t):
    """
    Determines the (input_interval) based on the timestep given in uhfile
    """
    input_interval = uh_t[1] - uh_t[0]
    log.debug('Input Timestep = %i seconds', input_interval)
    return input_interval
# -------------------------------------------------------------------- #


# -------------------------------------------------------------------- #
# Read the flow direction file
def read_direction(fdr, dy, dx):
    """
    Reads the direction file and makes two grids (to_x) and (to_y).
    The input grids follow the 1-8 or 1-128 grid directions as shown below.
    val = direction  [to_y][to_x]
    """
    log.debug('Reading direction input and finding target row/columns')

    to_y = np.zeros_like(fdr, dtype=np.int16)
    to_x = np.zeros_like(fdr, dtype=np.int16)

    valid_dirs = list(dy.keys())

    for (y, x), d in np.ndenumerate(fdr):
        if d in valid_dirs:
            to_y[y, x] = y + dy[d]
            to_x[y, x] = x + dx[d]
        else:
            to_y[y, x] = -9999
            to_x[y, x] = -9999

    return to_y, to_x
# -------------------------------------------------------------------- #


# -------------------------------------------------------------------- #
# Search the catchment
def search_catchment(to_y, to_x, pour_point, basin_ids, basin_id):
    """
    Find all cells upstream of pour point.  Retrun a dictionary with x_inds,
    yinds, and #of cell to downstream pour point.  All are sorted the by the
    latter. For each x,y pair, the flow path is followed until either the
    catchment outlet is encountered
    (if (yy==pour_point.basiny and xx==pour_point.basinx):)
    or the flowpath leads outside of grid.
    *** Does not handle wrapped coordinates. ***
    """
    log.debug('Searching catchment')

    (len_y, len_x) = to_x.shape

    byinds, bxinds = np.nonzero(basin_ids == basin_id)
    bsize = len(byinds)

    # out fractions
    catch_fracs = np.zeros_like(to_x, dtype=np.float64)

    # temporary 2d arrays
    count_ds = np.zeros_like(to_x, dtype=np.uint32)

    # In catch array (starts as -1)
    # -1 - not in catchment
    # 0 - unknown
    # 1 - in catchment
    in_catch = np.zeros_like(to_x, dtype=np.int16) - 1
    in_catch[byinds, bxinds] = 0  # set basin inds as 0

    # temporary variables for tracking flow path
    path_count = np.zeros(bsize, dtype=np.uint32)
    pathy = np.zeros(bsize, dtype=np.uint32)
    pathx = np.zeros(bsize, dtype=np.uint32)

    cells = 0

    for yy, xx in pyzip(byinds, bxinds):
        if in_catch[yy, xx] >= 0:
            # set the old path to zero
            pathy[:cells + 1] = 0
            pathx[:cells + 1] = 0

            # reset the cells counter
            cells = 0

            while True:
                pathy[cells] = yy
                pathx[cells] = xx
                path_count[cells] = cells

                # stop if you reach the pour point or if you reach a point you
                # know is in the catchment
                if ((yy == pour_point.basiny) and (xx == pour_point.basinx)) \
                        or in_catch[yy, xx] == 1:

                    # get the path inds
                    py = pathy[:cells + 1]
                    px = pathx[:cells + 1]

                    # Add path to in_catch and count_ds
                    in_catch[py, px] = 1

                    # reverse the path count
                    temp_path = path_count[:cells + 1][::-1]
                    count_ds[py, px] = (count_ds[yy, xx] + temp_path)

                    break
                else:
                    # Move downstream
                    yy, xx = to_y[yy, xx], to_x[yy, xx]
                    cells += 1
                    if (xx == len_x) or (xx < 0) or (yy == len_y) or (yy < 0) \
                            or (in_catch[yy, xx] == -1):
                        # That path is not in the catchment
                        py = pathy[:cells]
                        px = pathx[:cells]
                        in_catch[py, px] = -1  # set to -1
                        break

    catchment = {}
    cyinds, cxinds = np.nonzero(in_catch == 1)
    catchment['count_ds'] = count_ds[cyinds, cxinds]
    catch_fracs[cyinds, cxinds] = 1.0

    count = len(cyinds)

    log.debug("Found %i upstream grid cells from present station", count)
    log.debug("Expected at most %i upstream grid cells from present station",
              bsize)

    if count > bsize:
        log.exception('Error, too many points found.')
        raise

    # ---------------------------------------------------------------- #
    # sort catchment
    ii = np.argsort(catchment['count_ds'])
    catchment['count_ds'] = catchment['count_ds'][ii]
    catchment['x_inds'] = cxinds[ii]
    catchment['y_inds'] = cyinds[ii]
    # ---------------------------------------------------------------- #
    return catchment, catch_fracs
# -------------------------------------------------------------------- #


# -------------------------------------------------------------------- #
# Make uh Grid
def make_uh(dt, t_cell, y_inds, x_inds, velocity, diffusion, xmask):
    """
    Calculate the impulse response function for grid cells using equation 15
    from Lohmann, et al. (1996) Tellus article.  Return 3d uh grid.
    """
    log.debug('Making uh for each cell')

    uh = np.zeros((t_cell, xmask.shape[0], xmask.shape[1]), dtype=np.float64)
    time = np.apyrange(dt, t_cell * dt + dt, dt, dtype=np.float64)

    for y, x in pyzip(y_inds, x_inds):
        xm = xmask[y, x]
        v = velocity[y, x]
        d = diffusion[y, x]

        exponent = -1 * np.power(v * time - xm, 2) / (4 * d * time)
        green = xm / (2 * time * np.sqrt(np.pi * time * d)) * np.exp(exponent)

        # Normalize
        uh[:, y, x] = green / green.sum()
    return uh
# -------------------------------------------------------------------- #


# -------------------------------------------------------------------- #
# Make uh river
def make_grid_uh_river(t_uh, t_cell, uh, to_y, to_x, pour_point, y_inds,
                       x_inds, count_ds):
    """
    Calculate impulse response function for river routing.  Starts at
    downstream point incrementally moves upstream.
    """
    log.debug("Making uh_river grid....")
    y_ind = pour_point.basiny
    x_ind = pour_point.basinx

    uh_river = np.zeros((t_uh, uh.shape[1], uh.shape[2]), dtype=np.float64)

    for (y, x, d) in pyzip(y_inds, x_inds, count_ds):
        if d > 0:
            yy = to_y[y, x]
            xx = to_x[y, x]
            irf_temp = np.convolve(uh_river[:, yy, xx], uh[:, y, x])

            # Normalize
            uh_river[:, y, x] = irf_temp[:t_uh] / irf_temp[:t_uh].sum()
        elif d == 0:
            # Just use the UH calculated previously
            uh_river[:t_cell, y_ind, x_ind] = uh[:, y_ind, x_ind]
        else:
            raise ValueError('Got negative value ({0}) for count_ds at y={1}'
                             'x={2}'.format(d, y, x))

    return uh_river
# -------------------------------------------------------------------- #


# -------------------------------------------------------------------- #
# Make grid uh
def make_grid_uh(t_uh, t_cell, uh_river, uh_box, to_y, to_x, y_inds, x_inds,
                 count_ds):
    """
    Combines the uh_box with downstream cell uh_river.  Cell [0] is given the
    uh_box without river routing
    """
    log.debug("Making unit_hydrograph grid")

    unit_hydrograph = np.zeros((t_uh, uh_river.shape[1], uh_river.shape[2]))
    irf_temp = np.zeros(t_uh + t_cell, dtype=np.float64)

    for (y, x, d) in pyzip(y_inds, x_inds, count_ds):
        irf_temp[:] = 0.0
        if d > 0:
            yy = to_y[y, x]
            xx = to_x[y, x]
            irf_temp = np.convolve(uh_box, uh_river[:, yy, xx])
            unit_hydrograph[:, y, x] = \
                irf_temp[:t_uh] / np.sum(irf_temp[:t_uh])
        else:
            irf_temp[:len(uh_box)] = uh_box[:]
            unit_hydrograph[:, y, x] = irf_temp[:t_uh]

    return unit_hydrograph
# -------------------------------------------------------------------- #


# -------------------------------------------------------------------- #
# Adjust the timestep
def adjust_uh_timestep(unit_hydrograph, t_uh, input_interval, output_interval,
                       x_inds, y_inds):
    """
    Aggregates to timestep (output_interval).  output_interval must be a
    multiple of input_interval.  This function is not setup to disaggregate
    the Unit Hydrographs to a output_interval<input_interval.
    """
    if output_interval == input_interval:
        log.debug('No need to aggregate in time (output_interval = '
                  'input_interval) Skipping the adjust_uh_timestep step')
        uh_out = unit_hydrograph
<<<<<<< HEAD
=======
        ts_new = np.apyrange(t_uh)
>>>>>>> 5f0c4a07
    elif np.remainder(output_interval, input_interval) == 0:
        log.debug('Aggregating to %i from %i seconds', output_interval,
                  input_interval)
        fac = int(output_interval / input_interval)
        t_uh_out = int(t_uh / fac)
<<<<<<< HEAD
=======
        ts_new = np.apyrange(t_uh_out)
>>>>>>> 5f0c4a07
        uh_out = np.zeros((t_uh_out, unit_hydrograph.shape[1],
                          unit_hydrograph.shape[2]), dtype=np.float64)
        for (y, x) in pyzip(y_inds, x_inds):
            for t in pyrange(t_uh_out):
                uh_out[t, y, x] = unit_hydrograph[t * fac:t * fac + fac,
                                                  y, x].sum()
    else:
        log.debug('Interpolating unit hydrograph from input_interval: %i to '
                  'output_interval: %i', input_interval, output_interval)
        fac = int(input_interval / output_interval)
        t_uh_out = int(t_uh * fac)
        uh_out = np.zeros((t_uh_out,
                          unit_hydrograph.shape[1],
                          unit_hydrograph.shape[2]), dtype=np.float64)
        ts_orig = np.linspace(0, t_uh, t_uh)
        ts_new = np.linspace(0, t_uh, t_uh_out)
        for (y, x) in pyzip(y_inds, x_inds):
            f = interp1d(ts_orig, unit_hydrograph[:, y, x])
            uh_out[:, y, x] = f(ts_new)

        # normalize
        uh_out /= uh_out.sum(axis=0)
    return uh_out
# -------------------------------------------------------------------- #<|MERGE_RESOLUTION|>--- conflicted
+++ resolved
@@ -52,8 +52,8 @@
 
     y_inds, x_inds = \
         np.nonzero(fdr_data[rout_dict['BASIN_ID_VAR']] == basin_id)
-    y = np.apyrange(len(fdr_data[rout_dict['LATITUDE_VAR']]))
-    x = np.apyrange(len(fdr_data[rout_dict['LONGITUDE_VAR']]))
+    y = np.arange(len(fdr_data[rout_dict['LATITUDE_VAR']]))
+    x = np.arange(len(fdr_data[rout_dict['LONGITUDE_VAR']]))
 
     x_min = min(x[x_inds])
     x_max = max(x[x_inds]) + 1
@@ -322,7 +322,7 @@
     log.debug('Making uh for each cell')
 
     uh = np.zeros((t_cell, xmask.shape[0], xmask.shape[1]), dtype=np.float64)
-    time = np.apyrange(dt, t_cell * dt + dt, dt, dtype=np.float64)
+    time = np.arange(dt, t_cell * dt + dt, dt, dtype=np.float64)
 
     for y, x in pyzip(y_inds, x_inds):
         xm = xmask[y, x]
@@ -413,19 +413,11 @@
         log.debug('No need to aggregate in time (output_interval = '
                   'input_interval) Skipping the adjust_uh_timestep step')
         uh_out = unit_hydrograph
-<<<<<<< HEAD
-=======
-        ts_new = np.apyrange(t_uh)
->>>>>>> 5f0c4a07
     elif np.remainder(output_interval, input_interval) == 0:
         log.debug('Aggregating to %i from %i seconds', output_interval,
                   input_interval)
         fac = int(output_interval / input_interval)
         t_uh_out = int(t_uh / fac)
-<<<<<<< HEAD
-=======
-        ts_new = np.apyrange(t_uh_out)
->>>>>>> 5f0c4a07
         uh_out = np.zeros((t_uh_out, unit_hydrograph.shape[1],
                           unit_hydrograph.shape[2]), dtype=np.float64)
         for (y, x) in pyzip(y_inds, x_inds):
