<<<<<<< HEAD
#!/usr/bin/env python
=======
#!/usr/bin/env python2.7
>>>>>>> a89422d6
"""
Read a set of uhs files and write an RVIC parameter file
"""

import argparse
from logging import getLogger
from rvic.log import init_logger, LOG_NAME
from rvic.utilities import read_config, make_directories, copy_inputs, read_domain, tar_inputs
from rvic.convert import read_station_file, read_uhs_files, move_domain
from rvic.param_file import finish_params


# -------------------------------------------------------------------- #
# Top level driver
def main():
    # ---------------------------------------------------------------- #
    # Read command Line
    config_file, numofproc = process_command_line()
    # ---------------------------------------------------------------- #

    # ---------------------------------------------------------------- #
    # Initilize
    dom_data, new_dom_data, outlets, config_dict, directories = uhs2param_init(config_file)
    # ---------------------------------------------------------------- #

    # ---------------------------------------------------------------- #
    # Get main logger
    log = getLogger(LOG_NAME)
    # ---------------------------------------------------------------- #

    # ---------------------------------------------------------------- #
    # Run
    log.info('getting outlets now')
    outlets = uhs2param_run(dom_data, outlets, config_dict, directories)
    # ---------------------------------------------------------------- #

    # ---------------------------------------------------------------- #
    # Finally, make the parameter file
    uhs2param_final(outlets, dom_data, new_dom_data, config_dict, directories)
    # ---------------------------------------------------------------- #
    return
# -------------------------------------------------------------------- #

# -------------------------------------------------------------------- #
# Init
def uhs2param_init(config_file):

    # ---------------------------------------------------------------- #
    # Read Configuration files
    config_dict = read_config(config_file)
    # ---------------------------------------------------------------- #

    # ---------------------------------------------------------------- #
    # Setup Directory Structures
    directories = make_directories(config_dict['OPTIONS']['CASE_DIR'],
                                   ['plots', 'logs', 'params', 'inputs'])
    # ---------------------------------------------------------------- #

    # ---------------------------------------------------------------- #
    # copy inputs to $case_dir/inputs and update configuration
    config_dict = copy_inputs(config_file, directories['inputs'])
    options = config_dict['OPTIONS']
    config_dict['POUR_POINTS'] = {'FILE_NAME': config_dict['UHS_FILES']['STATION_FILE']}
    config_dict['ROUTING']['FILE_NAME'] = 'unknown'
    config_dict['UH_BOX'] = {'FILE_NAME': 'unknown'}
    # ---------------------------------------------------------------- #

    # ---------------------------------------------------------------- #
    # Start Logging
    log = init_logger(directories['logs'], options['LOG_LEVEL'], options['VERBOSE'])

    for direc in directories:
        log.info('%s directory is %s' % (direc, directories[direc]))
    # ---------------------------------------------------------------- #

    # ---------------------------------------------------------------- #
    # Read domain file (if applicable)
    dom_data, DomVats, DomGats = read_domain(config_dict['DOMAIN'])
    log.info('Opened Domain File: %s' % config_dict['DOMAIN']['FILE_NAME'])

    if 'NEW_DOMAIN' in config_dict:
        new_dom_data, new_DomVats, new_DomGats = read_domain(config_dict['NEW_DOMAIN'])
        log.info('Opened New Domain File: %s' % config_dict['NEW_DOMAIN']['FILE_NAME'])
    else:
         new_dom_data = None

    # ---------------------------------------------------------------- #

    # ---------------------------------------------------------------- #
    # Read station file
    outlets = read_station_file(config_dict['UHS_FILES']['STATION_FILE'],
                                dom_data, config_dict)
    # ---------------------------------------------------------------- #

    return dom_data, new_dom_data, outlets, config_dict, directories
# -------------------------------------------------------------------- #

# -------------------------------------------------------------------- #
# run
def uhs2param_run(dom_data, outlets, config_dict, directories):

    # ---------------------------------------------------------------- #
    # Read uhs files
    outlets = read_uhs_files(outlets, dom_data, config_dict)
    # ---------------------------------------------------------------- #

    return outlets
# -------------------------------------------------------------------- #

# -------------------------------------------------------------------- #
#
def uhs2param_final(outlets, dom_data, new_dom_data, config_dict, directories):
    """
    Make the RVIC Parameter File
    """

    log = getLogger(LOG_NAME)

    log.info('In gen_uh_final')

    # ---------------------------------------------------------------- #
    # Move to smaller domain
    if new_dom_data:
        outlets = move_domain(dom_data, new_dom_data, outlets)
        dom_data = new_dom_data
    # ---------------------------------------------------------------- #

    # ---------------------------------------------------------------- #
    # Write the parameter file
    param_file, today = finish_params(outlets, dom_data, config_dict, directories)
    # ---------------------------------------------------------------- #

    # ---------------------------------------------------------------- #
    # tar the inputs directory / log file
    inputs_tar = tar_inputs(directories['inputs'], suffix=today)
    log_tar = tar_inputs(log.filename)

    log.info('Done with RvicGenParam.')
    log.info('Location of Inputs: %s' % inputs_tar)
    log.info('Location of Log: %s' % log_tar)
    log.info('Location of Parmeter File %s' % param_file)
    # ---------------------------------------------------------------- #
    return
# -------------------------------------------------------------------- #

# -------------------------------------------------------------------- #
# Read Command Line Arguments
def process_command_line():
    """
    Get the path to the config_file
    """
    # Parse arguments
    parser = argparse.ArgumentParser(description='Generate RVIC parameter files.')
    parser.add_argument("config_file", type=str,
                        help="Input configuration file")
    parser.add_argument("-np", "--numofproc", type=int,
                        help="Number of processors used to run job", default=1)

    args = parser.parse_args()

    return args.config_file, args.numofproc
# -------------------------------------------------------------------- #


# -------------------------------------------------------------------- #
if __name__ == "__main__":
    main()
# -------------------------------------------------------------------- #<|MERGE_RESOLUTION|>--- conflicted
+++ resolved
@@ -1,8 +1,4 @@
-<<<<<<< HEAD
-#!/usr/bin/env python
-=======
 #!/usr/bin/env python2.7
->>>>>>> a89422d6
 """
 Read a set of uhs files and write an RVIC parameter file
 """
