--- conflicted
+++ resolved
@@ -30,12 +30,7 @@
 def main():
     '''
     Run RVIC tests
-<<<<<<< HEAD
-    """
-    exit_code = 0
-=======
     '''
->>>>>>> 6d7fec31
     # Parse arguments
     parser = argparse.ArgumentParser(description='Test script for RVIC')
 
