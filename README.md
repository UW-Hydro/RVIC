--- conflicted
+++ resolved
@@ -9,11 +9,7 @@
 1.  Based on the initial model of Lohmann, et al., 1996, Tellus, 48(A), 708-721
 2.  Currently being coupled as a componenet model in the Comunity Earth System Model (RASM) as part of the Regional Arctic System Model Project.
 
-<<<<<<< HEAD
-### Upcoming Development
-1.  History file restarts to further support short model runs.
-2.  Possible distributed application to support full grid routing (rather than source to sink only).
-3.  Plans to couple directly to VIC.
+More information on the development and testing of the RVIC model can be found [here](https://github.com/jhamman/RVIC/wiki/Development-and-Testing).
 
 ### References:
 **RVIC Primary Reference**
@@ -30,7 +26,4 @@
 
 4.  Nijssen, B.N., D.P. Lettenmaier, X. Liang, S.W. Wetzel, and E.F. Wood, 1997: Streamflow simulation for continental-scale river basins, Water Resour. Res., 33(4), 711-724.
 
-5.  Lohmann, D., E. Raschke, B. Nijssen, and D. P. Lettenmaier, 1998: Regional Scale Hydrology: II. Application of the VIC-2L Model to the Weser River, Germany, Hydrological Sciences Journal, 43(1), 143-157.
-=======
-Information on the development and testing of the RVIC model can be found [here](https://github.com/jhamman/RVIC/wiki/Development-and-Testing).
->>>>>>> 66ced29f
+5.  Lohmann, D., E. Raschke, B. Nijssen, and D. P. Lettenmaier, 1998: Regional Scale Hydrology: II. Application of the VIC-2L Model to the Weser River, Germany, Hydrological Sciences Journal, 43(1), 143-157.